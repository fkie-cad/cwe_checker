import unittest
import cwe_checker_testlib


class TestCwe476(unittest.TestCase):

    def setUp(self):
        self.target = '476'
        self.string = b'NULL Pointer Dereference'

    def test_cwe476_01_x64_gcc(self):
        expect_res = 1
        res = cwe_checker_testlib.execute_and_check_occurence(
            self.target, self.target, 'x64', 'gcc', self.string)
        self.assertEqual(res, expect_res)

<<<<<<< HEAD
    @unittest.skip('FIXME!')
=======
>>>>>>> d8c03e5e
    def test_cwe476_01_x64_clang(self):
        expect_res = 1
        res = cwe_checker_testlib.execute_and_check_occurence(
            self.target, self.target, 'x64', 'clang', self.string)
        self.assertEqual(res, expect_res)

    @unittest.skip('FIXME!')
    def test_cwe476_01_x86_gcc(self):
        expect_res = 1
        res = cwe_checker_testlib.execute_and_check_occurence(
            self.target, self.target, 'x86', 'gcc', self.string)
        self.assertEqual(res, expect_res)

<<<<<<< HEAD
    @unittest.skip('FIXME!')
=======
>>>>>>> d8c03e5e
    def test_cwe476_01_x86_clang(self):
        expect_res = 1
        res = cwe_checker_testlib.execute_and_check_occurence(
            self.target, self.target, 'x86', 'clang', self.string)
        self.assertEqual(res, expect_res)

<<<<<<< HEAD
    @unittest.skip('FIXME!')
=======
>>>>>>> d8c03e5e
    def test_cwe476_01_arm_gcc(self):
        expect_res = 1
        res = cwe_checker_testlib.execute_and_check_occurence(
            self.target, self.target, 'arm', 'gcc', self.string)
        self.assertEqual(res, expect_res)

<<<<<<< HEAD
    @unittest.skip('FIXME!')
=======
>>>>>>> d8c03e5e
    def test_cwe476_01_arm_clang(self):
        expect_res = 1
        res = cwe_checker_testlib.execute_and_check_occurence(
            self.target, self.target, 'arm', 'clang', self.string)
        self.assertEqual(res, expect_res)

    @unittest.skip('Not supported by BAP. (no recognizable code backtrace)')
    def test_cwe476_01_aarch64_gcc(self):
        expect_res = 1
        res = cwe_checker_testlib.execute_and_check_occurence(
            self.target, self.target, 'aarch64', 'gcc', self.string)
        self.assertEqual(res, expect_res)

    @unittest.skip('Not supported by BAP. (no recognizable code backtrace)')
    def test_cwe476_01_aarch64_clang(self):
        expect_res = 1
        res = cwe_checker_testlib.execute_and_check_occurence(
            self.target, self.target, 'aarch64', 'clang', self.string)
        self.assertEqual(res, expect_res)

    @unittest.skip("Depends on proper MIPS support in BAP")
    def test_cwe476_01_mips_gcc(self):
        expect_res = 1
        res = cwe_checker_testlib.execute_and_check_occurence(
            self.target, self.target, 'mips', 'gcc', self.string)
        self.assertEqual(res, expect_res)

    @unittest.skip('FIXME!')
    def test_cwe476_01_mips_clang(self):
        expect_res = 1
        res = cwe_checker_testlib.execute_and_check_occurence(
            self.target, self.target, 'mips', 'clang', self.string)
        self.assertEqual(res, expect_res)

    @unittest.skip('FIXME!')
    def test_cwe476_01_mipsel_gcc(self):
        expect_res = 1
        res = cwe_checker_testlib.execute_and_check_occurence(
            self.target, self.target, 'mipsel', 'gcc', self.string)
        self.assertEqual(res, expect_res)

    @unittest.skip('FIXME!')
    def test_cwe476_01_mipsel_clang(self):
        expect_res = 1
        res = cwe_checker_testlib.execute_and_check_occurence(
            self.target, self.target, 'mipsel', 'clang', self.string)
        self.assertEqual(res, expect_res)

    @unittest.skip('FIXME!')
    def test_cwe476_01_mips64_gcc(self):
        expect_res = 1
        res = cwe_checker_testlib.execute_and_check_occurence(
            self.target, self.target, 'mips64', 'gcc', self.string)
        self.assertEqual(res, expect_res)

    @unittest.skip('FIXME!')
    def test_cwe476_01_mips64_clang(self):
        expect_res = 1
        res = cwe_checker_testlib.execute_and_check_occurence(
            self.target, self.target, 'mips64', 'clang', self.string)
        self.assertEqual(res, expect_res)

    @unittest.skip('FIXME!')
    def test_cwe476_01_mips64el_gcc(self):
        expect_res = 1
        res = cwe_checker_testlib.execute_and_check_occurence(
            self.target, self.target, 'mips64el', 'gcc', self.string)
        self.assertEqual(res, expect_res)

    @unittest.skip('FIXME!')
    def test_cwe476_01_mips64el_clang(self):
        expect_res = 1
        res = cwe_checker_testlib.execute_and_check_occurence(
            self.target, self.target, 'mips64el', 'clang', self.string)
        self.assertEqual(res, expect_res)

    def test_cwe476_01_ppc_gcc(self):
        expect_res = 1
        res = cwe_checker_testlib.execute_and_check_occurence(
            self.target, self.target, 'ppc', 'gcc', self.string)
        self.assertEqual(res, expect_res)

    @unittest.skip("Fix issue in CWE476 implementation to support PPC")
    def test_cwe476_01_ppc64_gcc(self):
        expect_res = 1
        res = cwe_checker_testlib.execute_and_check_occurence(
            self.target, self.target, 'ppc64', 'gcc', self.string)
        self.assertEqual(res, expect_res)

    @unittest.skip("Fix issue in CWE476 implementation to support PPC")
    def test_cwe476_01_ppc64_clang(self):
        expect_res = 1
        res = cwe_checker_testlib.execute_and_check_occurence(
            self.target, self.target, 'ppc64', 'clang', self.string)
        self.assertEqual(res, expect_res)

    @unittest.skip("Fix issue in CWE476 implementation to support PPC")
    def test_cwe476_01_ppc64le_gcc(self):
        expect_res = 1
        res = cwe_checker_testlib.execute_and_check_occurence(
            self.target, self.target, 'ppc64le', 'gcc', self.string)
        self.assertEqual(res, expect_res)

    @unittest.skip("Fix issue in CWE476 implementation to support PPC")
    def test_cwe476_01_ppc64le_clang(self):
        expect_res = 1
        res = cwe_checker_testlib.execute_and_check_occurence(
            self.target, self.target, 'ppc64le', 'clang', self.string)
        self.assertEqual(res, expect_res)

    @unittest.skip('FIXME!')
    def test_cwe476_01_x86_mingw_gcc(self):
        expect_res = 1
        res = cwe_checker_testlib.execute_and_check_occurence(
            self.target, self.target, 'x86', 'mingw32-gcc', self.string)
        self.assertEqual(res, expect_res)

    @unittest.skip('FIXME!')
    def test_cwe476_01_x64_mingw_gcc(self):
        expect_res = 1
        res = cwe_checker_testlib.execute_and_check_occurence(
            self.target, self.target, 'x64', 'mingw32-gcc', self.string)
        self.assertEqual(res, expect_res)<|MERGE_RESOLUTION|>--- conflicted
+++ resolved
@@ -14,10 +14,6 @@
             self.target, self.target, 'x64', 'gcc', self.string)
         self.assertEqual(res, expect_res)
 
-<<<<<<< HEAD
-    @unittest.skip('FIXME!')
-=======
->>>>>>> d8c03e5e
     def test_cwe476_01_x64_clang(self):
         expect_res = 1
         res = cwe_checker_testlib.execute_and_check_occurence(
@@ -31,30 +27,18 @@
             self.target, self.target, 'x86', 'gcc', self.string)
         self.assertEqual(res, expect_res)
 
-<<<<<<< HEAD
-    @unittest.skip('FIXME!')
-=======
->>>>>>> d8c03e5e
     def test_cwe476_01_x86_clang(self):
         expect_res = 1
         res = cwe_checker_testlib.execute_and_check_occurence(
             self.target, self.target, 'x86', 'clang', self.string)
         self.assertEqual(res, expect_res)
 
-<<<<<<< HEAD
-    @unittest.skip('FIXME!')
-=======
->>>>>>> d8c03e5e
     def test_cwe476_01_arm_gcc(self):
         expect_res = 1
         res = cwe_checker_testlib.execute_and_check_occurence(
             self.target, self.target, 'arm', 'gcc', self.string)
         self.assertEqual(res, expect_res)
 
-<<<<<<< HEAD
-    @unittest.skip('FIXME!')
-=======
->>>>>>> d8c03e5e
     def test_cwe476_01_arm_clang(self):
         expect_res = 1
         res = cwe_checker_testlib.execute_and_check_occurence(
