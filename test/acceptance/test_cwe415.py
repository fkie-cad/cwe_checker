import unittest
import cwe_checker_testlib


class TestCwe415(unittest.TestCase):

    def setUp(self):
        self.target = '415'
        self.string = b'Double Free'

    @unittest.skip("FIXME: broken on Ubuntu 18.04 with the corresponding gcc version")
    def test_cwe415_01_x64_gcc(self):
        expect_res = 9
        res = cwe_checker_testlib.execute_emulation_and_check_occurence(
            self.target, self.target, 'x64', 'gcc', self.string)
        self.assertEqual(res, expect_res)

    @unittest.skip("FIXME: broken on Ubuntu 18.04 with the corresponding clang version")
    def test_cwe415_01_x64_clang(self):
        expect_res = 9
        res = cwe_checker_testlib.execute_emulation_and_check_occurence(
            self.target, self.target, 'x64', 'clang', self.string)
        self.assertEqual(res, expect_res)

    @unittest.skip("FIXME: yields different results on Ubuntu 16.04 and 18.04")
    def test_cwe415_01_x86_gcc(self):
        expect_res = 5
        res = cwe_checker_testlib.execute_emulation_and_check_occurence(
            self.target, self.target, 'x86', 'gcc', self.string)
        self.assertEqual(res, expect_res)

    def test_cwe415_01_x86_clang(self):
<<<<<<< HEAD
        expect_res = 5
=======
        expect_res = 3
>>>>>>> d8c03e5e
        res = cwe_checker_testlib.execute_emulation_and_check_occurence(
            self.target, self.target, 'x86', 'clang', self.string)
        self.assertEqual(res, expect_res)

    @unittest.skip("FIXME")
    def test_cwe415_01_arm_gcc(self):
        expect_res = 5
        res = cwe_checker_testlib.execute_emulation_and_check_occurence(
            self.target, self.target, 'arm', 'gcc', self.string)
        self.assertEqual(res, expect_res)

    @unittest.skip("FIXME")
    def test_cwe415_01_arm_clang(self):
        expect_res = 1
        res = cwe_checker_testlib.execute_emulation_and_check_occurence(
            self.target, self.target, 'arm', 'clang', self.string)
        self.assertEqual(res, expect_res)

    @unittest.skip('Not supported by BAP. (no recognizable code backtrace)')
    def test_cwe415_01_aarch64_gcc(self):
        expect_res = 1
        res = cwe_checker_testlib.execute_emulation_and_check_occurence(
            self.target, self.target, 'aarch64', 'gcc', self.string)
        self.assertEqual(res, expect_res)

    @unittest.skip('Not supported by BAP. (no recognizable code backtrace)')
    def test_cwe415_01_aarch64_clang(self):
        expect_res = 1
        res = cwe_checker_testlib.execute_emulation_and_check_occurence(
            self.target, self.target, 'aarch64', 'clang', self.string)
        self.assertEqual(res, expect_res)

    @unittest.skip("Depends on proper MIPS support in BAP")
    def test_cwe415_01_mips_gcc(self):
        expect_res = 1
        res = cwe_checker_testlib.execute_and_check_occurence(
            self.target, self.target, 'mips', 'gcc', self.string)
        self.assertEqual(res, expect_res)

    @unittest.skip("FIXME")
    def test_cwe415_01_mips_clang(self):
        expect_res = 1
        res = cwe_checker_testlib.execute_emulation_and_check_occurence(
            self.target, self.target, 'mips', 'clang', self.string)
        self.assertEqual(res, expect_res)

    @unittest.skip("FIXME")
    def test_cwe415_01_mipsel_gcc(self):
        expect_res = 1
        res = cwe_checker_testlib.execute_emulation_and_check_occurence(
            self.target, self.target, 'mipsel', 'gcc', self.string)
        self.assertEqual(res, expect_res)

    @unittest.skip("FIXME")
    def test_cwe415_01_mipsel_clang(self):
        expect_res = 1
        res = cwe_checker_testlib.execute_emulation_and_check_occurence(
            self.target, self.target, 'mipsel', 'clang', self.string)
        self.assertEqual(res, expect_res)

    @unittest.skip("FIXME")
    def test_cwe415_01_mips64_gcc(self):
        expect_res = 1
        res = cwe_checker_testlib.execute_emulation_and_check_occurence(
            self.target, self.target, 'mips64', 'gcc', self.string)
        self.assertEqual(res, expect_res)

    @unittest.skip("FIXME")
    def test_cwe415_01_mips64_clang(self):
        expect_res = 1
        res = cwe_checker_testlib.execute_emulation_and_check_occurence(
            self.target, self.target, 'mips64', 'clang', self.string)
        self.assertEqual(res, expect_res)

    @unittest.skip("FIXME")
    def test_cwe415_01_mips64el_gcc(self):
        expect_res = 1
        res = cwe_checker_testlib.execute_emulation_and_check_occurence(
            self.target, self.target, 'mips64el', 'gcc', self.string)
        self.assertEqual(res, expect_res)

    @unittest.skip("FIXME")
    def test_cwe415_01_mips64el_clang(self):
        expect_res = 1
        res = cwe_checker_testlib.execute_emulation_and_check_occurence(
            self.target, self.target, 'mips64el', 'clang', self.string)
        self.assertEqual(res, expect_res)

    @unittest.skip("FIXME")
    def test_cwe415_01_ppc_gcc(self):
        expect_res = 3
        res = cwe_checker_testlib.execute_emulation_and_check_occurence(
            self.target, self.target, 'ppc', 'gcc', self.string)
        self.assertEqual(res, expect_res)

    @unittest.skip('Not supported by BAP. (no recognizable code backtrace)')
    def test_cwe415_01_ppc64_gcc(self):
        expect_res = 1
        res = cwe_checker_testlib.execute_emulation_and_check_occurence(
            self.target, self.target, 'ppc64', 'gcc', self.string)
        self.assertEqual(res, expect_res)

    @unittest.skip('Not supported by BAP. (no recognizable code backtrace)')
    def test_cwe415_01_ppc64_clang(self):
        expect_res = 1
        res = cwe_checker_testlib.execute_emulation_and_check_occurence(
            self.target, self.target, 'ppc64', 'clang', self.string)
        self.assertEqual(res, expect_res)

    @unittest.skip("FIXME")
    def test_cwe415_01_ppc64le_gcc(self):
        expect_res = 1
        res = cwe_checker_testlib.execute_emulation_and_check_occurence(
            self.target, self.target, 'ppc64le', 'gcc', self.string)
        self.assertEqual(res, expect_res)

    @unittest.skip("FIXME")
    def test_cwe415_01_ppc64le_clang(self):
        expect_res = 1
        res = cwe_checker_testlib.execute_emulation_and_check_occurence(
            self.target, self.target, 'ppc64le', 'clang', self.string)
        self.assertEqual(res, expect_res)

    @unittest.skip("FIXME")
    def test_cwe415_01_x86_mingw_gcc(self):
        expect_res = 5
        res = cwe_checker_testlib.execute_emulation_and_check_occurence(
            self.target, self.target, 'x86', 'mingw32-gcc', self.string)
        self.assertEqual(res, expect_res)

    @unittest.skip('FIXME!')
    def test_cwe415_01_x64_mingw_gcc(self):
        expect_res = 9
        res = cwe_checker_testlib.execute_emulation_and_check_occurence(
            self.target, self.target, 'x64', 'mingw32-gcc', self.string)
        self.assertEqual(res, expect_res)<|MERGE_RESOLUTION|>--- conflicted
+++ resolved
@@ -30,11 +30,7 @@
         self.assertEqual(res, expect_res)
 
     def test_cwe415_01_x86_clang(self):
-<<<<<<< HEAD
-        expect_res = 5
-=======
         expect_res = 3
->>>>>>> d8c03e5e
         res = cwe_checker_testlib.execute_emulation_and_check_occurence(
             self.target, self.target, 'x86', 'clang', self.string)
         self.assertEqual(res, expect_res)
