.PHONY: all clean test uninstall
all:
<<<<<<< HEAD
	cd cwe_checker_static; bapbuild -r -Is utils,checkers -pkgs yojson,unix cwe_checker_static.plugin; bapbundle install cwe_checker_static.plugin; cd ..
	cd cwe_checker_emulation; bapbuild -r -Is utils -pkgs bap-primus,monads,graphlib,ppx_jane,str cwe_checker_emulation.plugin; bapbundle install cwe_checker_emulation.plugin; cd ..
=======
	dune build --profile release
	dune install
	cd plugins/cwe_checker; make all; cd ../..
	cd plugins/cwe_checker_type_inference; make all; cd ../..
	cd plugins/cwe_checker_type_inference_print; make all; cd ../..

>>>>>>> e957cc5a
test:
	dune runtest --profile release # TODO: correct all dune linter warnings so that we can remove --profile release
	pytest -v

clean:
	dune clean
	bapbuild -clean
	cd test/unit; make clean; cd ../..
	cd plugins/cwe_checker; make clean; cd ../..
	cd plugins/cwe_checker_type_inference; make clean; cd ../..
	cd plugins/cwe_checker_type_inference_print; make clean; cd ../..

uninstall:
<<<<<<< HEAD
	bapbundle remove cwe_checker_static.plugin
	bapbundle remove cwe_checker_emulation.plugin
=======
	dune uninstall
	cd plugins/cwe_checker; make uninstall; cd ../..
	cd plugins/cwe_checker_type_inference; make uninstall; cd ../..
	cd plugins/cwe_checker_type_inference_print; make uninstall; cd ../..
>>>>>>> e957cc5a
<|MERGE_RESOLUTION|>--- conflicted
+++ resolved
@@ -1,16 +1,11 @@
 .PHONY: all clean test uninstall
 all:
-<<<<<<< HEAD
-	cd cwe_checker_static; bapbuild -r -Is utils,checkers -pkgs yojson,unix cwe_checker_static.plugin; bapbundle install cwe_checker_static.plugin; cd ..
-	cd cwe_checker_emulation; bapbuild -r -Is utils -pkgs bap-primus,monads,graphlib,ppx_jane,str cwe_checker_emulation.plugin; bapbundle install cwe_checker_emulation.plugin; cd ..
-=======
 	dune build --profile release
 	dune install
 	cd plugins/cwe_checker; make all; cd ../..
 	cd plugins/cwe_checker_type_inference; make all; cd ../..
 	cd plugins/cwe_checker_type_inference_print; make all; cd ../..
 
->>>>>>> e957cc5a
 test:
 	dune runtest --profile release # TODO: correct all dune linter warnings so that we can remove --profile release
 	pytest -v
@@ -24,12 +19,7 @@
 	cd plugins/cwe_checker_type_inference_print; make clean; cd ../..
 
 uninstall:
-<<<<<<< HEAD
-	bapbundle remove cwe_checker_static.plugin
-	bapbundle remove cwe_checker_emulation.plugin
-=======
 	dune uninstall
 	cd plugins/cwe_checker; make uninstall; cd ../..
 	cd plugins/cwe_checker_type_inference; make uninstall; cd ../..
-	cd plugins/cwe_checker_type_inference_print; make uninstall; cd ../..
->>>>>>> e957cc5a
+	cd plugins/cwe_checker_type_inference_print; make uninstall; cd ../..