--- conflicted
+++ resolved
@@ -14,8 +14,11 @@
 
 (** Returns symbols for a given CWE check. *)
 val get_symbols_from_json : Yojson.Basic.t -> string -> string list
-<<<<<<< HEAD
+
+
+(** Returns parameters for a given CWE check. *)
 val get_parameter_list_from_json : Yojson.Basic.t -> string -> string list
+
 
 (** This module allows the creation of SerdeJson objects that can be deserialized
     to the corresponding data type in Rust.
@@ -67,11 +70,6 @@
   val of_project: Project.t -> Symbol_utils.extern_symbol List.t -> Tid.t List.t -> t
 
 end
-=======
-
-
-(** Returns parameters for a given CWE check. *)
-val get_parameter_list_from_json : Yojson.Basic.t -> string -> string list
 
 
 (** Returns an architecture's registers based on calling convention. *)
@@ -87,5 +85,4 @@
 
 
 (** Returns a list of all architectures supported for a given binary format. (e.g. ELF) *)
-val get_arch_list_from_json : Yojson.Basic.t -> string -> (string * Yojson.Basic.t) list
->>>>>>> 58ce359f
+val get_arch_list_from_json : Yojson.Basic.t -> string -> (string * Yojson.Basic.t) list