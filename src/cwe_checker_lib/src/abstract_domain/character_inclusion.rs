--- conflicted
+++ resolved
@@ -53,21 +53,6 @@
 impl DomainInsertion for CharacterInclusionDomain {
     fn insert_string_domain(&self, string_domain: &Self) -> CharacterInclusionDomain {
         match self {
-<<<<<<< HEAD
-            CharacterInclusionDomain::Value((self_certain, self_possible)) => {
-                match string_domain {
-                    CharacterInclusionDomain::Value((other_certain, other_possible)) => {
-                        CharacterInclusionDomain::Value((self_certain.union(other_certain.clone()), self_possible.union(other_possible.clone())))
-                    }
-                    CharacterInclusionDomain::Top => {
-                        CharacterInclusionDomain::Value((self_certain.clone(), CharacterSet::Top))
-                    }
-                }
-            }
-            CharacterInclusionDomain::Top => {
-                CharacterInclusionDomain::Top
-            }
-=======
             CharacterInclusionDomain::Value((self_certain, self_possible)) => match string_domain {
                 CharacterInclusionDomain::Value((other_certain, other_possible)) => {
                     CharacterInclusionDomain::Value((
@@ -80,7 +65,6 @@
                 }
             },
             CharacterInclusionDomain::Top => CharacterInclusionDomain::Top,
->>>>>>> df9046ff
         }
     }
 }
@@ -88,14 +72,10 @@
 impl From<String> for CharacterInclusionDomain {
     fn from(string: String) -> Self {
         let characters: HashSet<char> = string.chars().collect();
-<<<<<<< HEAD
-        CharacterInclusionDomain::Value((CharacterSet::Value(characters.clone()), CharacterSet::Value(characters)))
-=======
         CharacterInclusionDomain::Value((
             CharacterSet::Value(characters.clone()),
             CharacterSet::Value(characters),
         ))
->>>>>>> df9046ff
     }
 }
 
@@ -144,11 +124,7 @@
         }
     }
 
-<<<<<<< HEAD
-    /// Takes the intersection of two character sets. 
-=======
     /// Takes the intersection of two character sets.
->>>>>>> df9046ff
     /// None of the sets should be *Top* since otherwise
     /// the whole CharacterInclusionDomain would be *Top*
     /// which is checked beforehand.
@@ -156,16 +132,12 @@
         if self.is_top() || other.is_top() {
             panic!("Unexpected Top Value for CharacterSet intersection.")
         }
-<<<<<<< HEAD
-        CharacterSet::Value(self.unwrap_value().intersection(&other.unwrap_value()).cloned().collect())
-=======
         CharacterSet::Value(
             self.unwrap_value()
                 .intersection(&other.unwrap_value())
                 .cloned()
                 .collect(),
         )
->>>>>>> df9046ff
     }
 
     /// Takes the union of two character sets.
@@ -176,16 +148,12 @@
             return CharacterSet::Top;
         }
 
-<<<<<<< HEAD
-        CharacterSet::Value(self.unwrap_value().union(&other.unwrap_value()).cloned().collect())
-=======
         CharacterSet::Value(
             self.unwrap_value()
                 .union(&other.unwrap_value())
                 .cloned()
                 .collect(),
         )
->>>>>>> df9046ff
     }
 
     /// Check if the value is *Top*.
@@ -220,14 +188,10 @@
 
         assert_eq!(
             first.merge(&second),
-<<<<<<< HEAD
-            CharacterInclusionDomain::Value((CharacterSet::Value(HashSet::new()), possible_set.clone()))
-=======
             CharacterInclusionDomain::Value((
                 CharacterSet::Value(HashSet::new()),
                 possible_set.clone()
             ))
->>>>>>> df9046ff
         );
         assert_eq!(
             third.merge(&second),
