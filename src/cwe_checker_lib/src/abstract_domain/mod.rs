//! This module defines traits describing general properties of abstract domains
//! as well as several abstract domain types implementing these traits.

use crate::intermediate_representation::*;
use crate::prelude::*;

mod bitvector;
pub use bitvector::*;

mod identifier;
pub use identifier::*;

mod data;
pub use data::*;

mod mem_region;
pub use mem_region::*;

mod interval;
pub use interval::*;

<<<<<<< HEAD
mod bricks;
pub use bricks::*;

mod character_inclusion;
pub use character_inclusion::*;

mod strings;
pub use strings::*;
=======
mod domain_map;
pub use domain_map::*;
>>>>>>> cfc85702

/// The main trait describing an abstract domain.
///
/// Each abstract domain is partially ordered.
/// Abstract domains of the same type can be merged.
pub trait AbstractDomain: Sized + Eq + Clone {
    /// Return an upper bound (with respect to the partial order on the domain) for the two inputs `self` and `other`.
    #[must_use]
    fn merge(&self, other: &Self) -> Self;

    /// Returns whether the element represents the top element (i.e. maximal with respect to the partial order) or not.
    /// If a domain has no maximal element, this function should always return false.
    fn is_top(&self) -> bool;
}

/// A trait for types representing values with a fixed size (in bytes).
///
/// For abstract domains, the bytesize is a parameter of the domain itself,
/// i.e. you cannot merge values of different bytesizes,
/// since they lie in different posets (one for each bytesize).
pub trait SizedDomain {
    /// Return the size of the represented value in bytes.
    fn bytesize(&self) -> ByteSize;

    /// Return a new top element with the given bytesize.
    /// The function is expected to panic if the type in question does not also implement the `HasTop` trait.
    fn new_top(bytesize: ByteSize) -> Self;
}

/// An abstract domain implementing this trait has a global maximum, i.e. a *Top* element.
pub trait HasTop {
    /// Return an instance of the *Top* element.
    ///
    /// Since an abstract domain type may represent a whole family of abstract domains,
    /// this function takes an instance of the domain as a parameter,
    /// so it can return the *Top* element of the same family member that the provided instance belongs to.
    fn top(&self) -> Self;
}

/// A trait for abstract domains that can represent values loaded into CPU register.
///
/// The domain implements all general operations used to manipulate register values.
/// The domain is parametrized by its bytesize (which represents the size of the register).
/// It has a *Top* element, which is only characterized by its bytesize.
pub trait RegisterDomain: AbstractDomain + SizedDomain + HasTop {
    /// Compute the (abstract) result of a binary operation
    fn bin_op(&self, op: BinOpType, rhs: &Self) -> Self;

    /// Compute the (abstract) result of a unary operation
    fn un_op(&self, op: UnOpType) -> Self;

    /// Extract a sub-bitvector
    fn subpiece(&self, low_byte: ByteSize, size: ByteSize) -> Self;

    /// Perform a typecast to extend a bitvector or to cast between integer and floating point types.
    fn cast(&self, kind: CastOpType, width: ByteSize) -> Self;

    /// Return the bytesize of the result of the given binary operation.
    /// Has a generic implementation that should not be overwritten!
    fn bin_op_bytesize(&self, op: BinOpType, rhs: &Self) -> ByteSize {
        use BinOpType::*;
        match op {
            Piece => self.bytesize() + rhs.bytesize(),
            IntAdd | IntSub | IntMult | IntDiv | IntSDiv | IntRem | IntSRem | IntLeft
            | IntRight | IntSRight | IntAnd | IntOr | IntXOr | FloatAdd | FloatSub | FloatMult
            | FloatDiv => self.bytesize(),
            IntEqual | IntNotEqual | IntLess | IntLessEqual | IntSLess | IntSLessEqual
            | IntCarry | IntSCarry | IntSBorrow | BoolAnd | BoolOr | BoolXOr | FloatEqual
            | FloatNotEqual | FloatLess | FloatLessEqual => ByteSize::new(1),
        }
    }
}

/// A conversion trait for abstract domains that can represent register values.
pub trait TryToBitvec {
    /// If `self` represents a single absolute value, return it.
    /// In all other cases return an error.
    fn try_to_bitvec(&self) -> Result<Bitvector, Error>;

    /// If `self` represents a single absolute value, try to convert it to a signed integer and return it.
    /// Else return an error.
    /// Note that the conversion loses information about the bytesize of the value.
    fn try_to_offset(&self) -> Result<i64, Error> {
        Ok(self.try_to_bitvec()?.try_to_i64()?)
    }
}

/// A conversion trait for abstract domains that can represent register values.
pub trait TryToInterval {
    /// If `self` represents an interval of absolute values (or can be widened to represent such an interval)
    /// then return it if the interval is bounded.
    /// For unbounded (i.e. `Top`) intervals or if the abstract value does not represent absolute values return an error.
    fn try_to_interval(&self) -> Result<Interval, Error>;

    /// If `self` represents an interval of absolute values (or can be widened to represent such an interval)
    /// then return it as an interval of signed integers if the interval is bounded.
    /// Else return an error.
    /// Note that the conversion loses information about the bytesize of the values contained in the interval.
    fn try_to_offset_interval(&self) -> Result<(i64, i64), Error> {
        let interval = self.try_to_interval()?;
        Ok((interval.start.try_to_i64()?, interval.end.try_to_i64()?))
    }
}

/// A trait for domains whose values can be restricted by knowing the result of a comparison of it with a known bitvector.
/// The comparison may also be used to add widening hints to the domain.
///
/// Note that the value set represented by the domain after the restriction may be an upper bound,
/// i.e. it is possible that the result still contains values not satisfying the restricting comparison.
pub trait SpecializeByConditional: Sized {
    /// Return the restriction of `self` to values satisfying `self <= bound`
    /// with `self` and `bound` interpreted as signed integers.
    /// Returns an error if no value represented by `self` can satisfy the comparison.
    fn add_signed_less_equal_bound(self, bound: &Bitvector) -> Result<Self, Error>;

    /// Return the restriction of `self` to values satisfying `self <= bound`
    /// with `self` and `bound` interpreted as unsigned integers.
    /// Returns an error if no value represented by `self` can satisfy the comparison.
    fn add_unsigned_less_equal_bound(self, bound: &Bitvector) -> Result<Self, Error>;

    /// Return the restriction of `self` to values satisfying `self >= bound`
    /// with `self` and `bound` interpreted as signed integers.
    /// Returns an error if no value represented by `self` can satisfy the comparison.
    fn add_signed_greater_equal_bound(self, bound: &Bitvector) -> Result<Self, Error>;

    /// Return the restriction of `self` to values satisfying `self >= bound`
    /// with `self` and `bound` interpreted as unsigned integers.
    /// Returns an error if no value represented by `self` can satisfy the comparison.
    fn add_unsigned_greater_equal_bound(self, bound: &Bitvector) -> Result<Self, Error>;

    /// Return the restriction of `self` to values satisfying `self != bound`
    /// Returns an error if `self` only represents one value for which `self == bound` holds.
    fn add_not_equal_bound(self, bound: &Bitvector) -> Result<Self, Error>;

    /// Return the intersection of two values or an error if the intersection is empty.
    fn intersect(self, other: &Self) -> Result<Self, Error>;
}<|MERGE_RESOLUTION|>--- conflicted
+++ resolved
@@ -19,7 +19,6 @@
 mod interval;
 pub use interval::*;
 
-<<<<<<< HEAD
 mod bricks;
 pub use bricks::*;
 
@@ -28,10 +27,9 @@
 
 mod strings;
 pub use strings::*;
-=======
+
 mod domain_map;
 pub use domain_map::*;
->>>>>>> cfc85702
 
 /// The main trait describing an abstract domain.
 ///
