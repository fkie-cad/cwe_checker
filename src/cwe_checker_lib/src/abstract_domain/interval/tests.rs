use super::*;

impl IntervalDomain {
    /// Return a new interval domain of 8-byte integers.
    pub fn mock(start: i64, end: i64) -> IntervalDomain {
        IntervalDomain::new(Bitvector::from_i64(start), Bitvector::from_i64(end))
    }

    /// Return a new interval domain of 1-byte integers.
    pub fn mock_i8(start: i8, end: i8) -> IntervalDomain {
        IntervalDomain::new(Bitvector::from_i8(start), Bitvector::from_i8(end))
    }

    pub fn mock_with_bounds(
        lower_bound: Option<i64>,
        start: i64,
        end: i64,
        upper_bound: Option<i64>,
    ) -> IntervalDomain {
        let mut domain = IntervalDomain::mock(start, end);
        domain.update_widening_lower_bound(&lower_bound.map(|b| Bitvector::from_i64(b)));
        domain.update_widening_upper_bound(&upper_bound.map(|b| Bitvector::from_i64(b)));
        domain
    }

    pub fn mock_i8_with_bounds(
        lower_bound: Option<i8>,
        start: i8,
        end: i8,
        upper_bound: Option<i8>,
    ) -> IntervalDomain {
        let mut domain = IntervalDomain::mock_i8(start, end);
        domain.update_widening_lower_bound(&lower_bound.map(|b| Bitvector::from_i8(b)));
        domain.update_widening_upper_bound(&upper_bound.map(|b| Bitvector::from_i8(b)));
        domain
    }

    /// Set the widening delay to the interval length
    /// to simulate that `self` was just widened.
    pub fn as_freshly_widened(mut self) -> Self {
        self.widening_delay = self.interval.length().try_to_u64().unwrap();
        self
    }
}

#[test]
fn signed_merge() {
    // simple widening examples
    let a = IntervalDomain::mock_with_bounds(None, 0, 3, Some(10));
    let b = IntervalDomain::mock_with_bounds(None, 2, 5, None);
    assert_eq!(
        a.merge(&b),
        IntervalDomain::mock_with_bounds(None, 0, 10, None).as_freshly_widened()
    );
    let a = IntervalDomain::mock_with_bounds(Some(-3), 1, 1, None);
    let b = IntervalDomain::mock_with_bounds(None, 2, 2, Some(5));
    assert_eq!(
        a.merge(&b),
        IntervalDomain::mock_with_bounds(Some(-3), 1, 2, Some(5))
    );
    let a = IntervalDomain::mock_with_bounds(Some(-3), 1, 1, None);
    let b = IntervalDomain::mock_with_bounds(None, 3, 3, Some(5));
    assert_eq!(
        a.merge(&b),
        IntervalDomain::mock_with_bounds(None, -3, 5, None).as_freshly_widened()
    );
    let a = IntervalDomain::mock_with_bounds(None, 1, 5, None);
    let b = IntervalDomain::mock_with_bounds(None, -1, -1, Some(5));
    assert_eq!(a.merge(&b), IntervalDomain::new_top(ByteSize::new(8)));
    let a = IntervalDomain::mock_with_bounds(None, 1, 5, None);
    let b = IntervalDomain::mock_with_bounds(None, 3, 3, Some(10));
    assert_eq!(
        a.merge(&b),
        IntervalDomain::mock_with_bounds(None, 1, 5, Some(10))
    );
    let a = IntervalDomain::mock_with_bounds(None, 20, -5, None);
    let b = IntervalDomain::mock_with_bounds(None, 0, 0, Some(50));
    assert_eq!(a.merge(&a), IntervalDomain::new_top(ByteSize::new(8))); // Interval wraps and is thus merged to `Top`, even though a = a
    assert_eq!(a.merge(&b), IntervalDomain::new_top(ByteSize::new(8)));

    // Widening process corresponding to a very simple loop counter variable
    let mut var = IntervalDomain::mock(0, 0);
    let update = IntervalDomain::mock_with_bounds(None, 1, 1, Some(99));
    var = var.merge(&update);
    assert_eq!(var, IntervalDomain::mock_with_bounds(None, 0, 1, Some(99)));
    let update = IntervalDomain::mock_with_bounds(None, 1, 2, Some(99));
    var = var.merge(&update);
    assert_eq!(
        var,
        IntervalDomain::mock_with_bounds(None, 0, 99, None).as_freshly_widened()
    );
    let update = IntervalDomain::mock_with_bounds(None, 1, 99, None);
    var = var.merge(&update);
    assert_eq!(
        var,
        IntervalDomain::mock_with_bounds(None, 0, 99, None).as_freshly_widened()
    );

    // Widening process corresponding to a loop counter variable with bound in the wrong direction
    let mut var = IntervalDomain::mock(0, 0);
    let update = IntervalDomain::mock_with_bounds(Some(-3), 1, 1, None);
    var = var.merge(&update);
    assert_eq!(var, IntervalDomain::mock_with_bounds(Some(-3), 0, 1, None));
    let update = IntervalDomain::mock_with_bounds(Some(-3), 1, 2, None);
    var = var.merge(&update);
    assert_eq!(
        var,
        IntervalDomain::mock_with_bounds(None, -3, 2, None).as_freshly_widened()
    );
    let update = IntervalDomain::mock_with_bounds(Some(-3), -2, 3, None);
    var = var.merge(&update);
    let mut expected_result = IntervalDomain::mock_with_bounds(None, -3, 3, None);
    expected_result.widening_delay = 6;
    assert_eq!(var, expected_result);
}

#[test]
fn cast_zero_and_signed_extend() {
    // Zero extend
    let val = IntervalDomain::mock_i8_with_bounds(Some(1), 3, 5, Some(30));
    let extended_val = val.cast(CastOpType::IntZExt, ByteSize::new(8));
    assert_eq!(
        extended_val,
        IntervalDomain::mock_with_bounds(Some(1), 3, 5, Some(30))
    );
    let val = IntervalDomain::mock_i8_with_bounds(Some(-10), 0, 5, Some(30));
    let extended_val = val.cast(CastOpType::IntZExt, ByteSize::new(8));
    assert_eq!(
        extended_val,
        IntervalDomain::mock_with_bounds(None, 0, 5, Some(30))
    );
    let val = IntervalDomain::mock_i8_with_bounds(Some(-15), -10, 5, None);
    let extended_val = val.cast(CastOpType::IntZExt, ByteSize::new(8));
    assert_eq!(
        extended_val,
        IntervalDomain::mock_with_bounds(None, 0, 255, None)
    );
    let val = IntervalDomain::mock_i8_with_bounds(Some(-14), -9, -5, Some(-2));
    let extended_val = val.cast(CastOpType::IntZExt, ByteSize::new(8));
    assert_eq!(
        extended_val,
        IntervalDomain::mock_with_bounds(Some(242), 247, 251, Some(254))
    );
    let val = IntervalDomain::mock_i8_with_bounds(Some(-20), -10, -5, Some(3));
    let extended_val = val.cast(CastOpType::IntZExt, ByteSize::new(8));
    assert_eq!(
        extended_val,
        IntervalDomain::mock_with_bounds(Some(236), 246, 251, None)
    );

    // Sign extend
    let val = IntervalDomain::mock_i8_with_bounds(Some(1), 3, 5, Some(30));
    let extended_val = val.cast(CastOpType::IntSExt, ByteSize::new(8));
    assert_eq!(
        extended_val,
        IntervalDomain::mock_with_bounds(Some(1), 3, 5, Some(30))
    );
    let val = IntervalDomain::mock_i8_with_bounds(Some(-10), 0, 5, Some(30));
    let extended_val = val.cast(CastOpType::IntSExt, ByteSize::new(8));
    assert_eq!(
        extended_val,
        IntervalDomain::mock_with_bounds(Some(-10), 0, 5, Some(30))
    );
    let val = IntervalDomain::mock_i8_with_bounds(Some(-15), -10, 127, None);
    let extended_val = val.cast(CastOpType::IntSExt, ByteSize::new(8));
    assert_eq!(
        extended_val,
        IntervalDomain::mock_with_bounds(Some(-15), -10, 127, None)
    );
    let val = IntervalDomain::mock_i8_with_bounds(None, -10, -5, None);
    let extended_val = val.cast(CastOpType::IntSExt, ByteSize::new(8));
    assert_eq!(
        extended_val,
        IntervalDomain::mock_with_bounds(None, -10, -5, None)
    );
    let val = IntervalDomain::mock_i8_with_bounds(Some(-20), -10, -5, Some(3));
    let extended_val = val.cast(CastOpType::IntSExt, ByteSize::new(8));
    assert_eq!(
        extended_val,
        IntervalDomain::mock_with_bounds(Some(-20), -10, -5, Some(3))
    );
}

#[test]
fn subpiece() {
    let val = IntervalDomain::mock_with_bounds(None, -3, 5, Some(10));
    let subpieced_val = val.subpiece(ByteSize::new(0), ByteSize::new(1));
    assert_eq!(
        subpieced_val,
        IntervalDomain::mock_i8_with_bounds(None, -3, 5, None)
    );
    let val = IntervalDomain::mock_with_bounds(Some(-30), 2, 5, Some(10));
    let subpieced_val = val.subpiece(ByteSize::new(0), ByteSize::new(1));
    assert_eq!(
        subpieced_val,
        IntervalDomain::mock_i8_with_bounds(Some(-30), 2, 5, Some(10))
    );
    let val = IntervalDomain::mock_with_bounds(Some(-500), 2, 5, Some(10));
    let subpieced_val = val.subpiece(ByteSize::new(0), ByteSize::new(1));
    assert_eq!(
        subpieced_val,
        IntervalDomain::mock_i8_with_bounds(None, 2, 5, None)
    );
    let val = IntervalDomain::mock_with_bounds(Some(-30), 2, 567, Some(777));
    let subpieced_val = val.subpiece(ByteSize::new(0), ByteSize::new(1));
    assert_eq!(subpieced_val, IntervalDomain::new_top(ByteSize::new(1)));
    let val = IntervalDomain::mock_with_bounds(Some(-30), 2, 3, Some(777));
    let subpieced_val = val.subpiece(ByteSize::new(1), ByteSize::new(1));
    assert_eq!(subpieced_val, IntervalDomain::new_top(ByteSize::new(1)));
    let val = IntervalDomain::mock_with_bounds(Some(-30), 512, 512, Some(777));
    let subpieced_val = val.subpiece(ByteSize::new(1), ByteSize::new(1));
    assert_eq!(
        subpieced_val,
        IntervalDomain::mock_i8_with_bounds(None, 2, 2, None)
    );
}

#[test]
fn un_op() {
    // Int2Comp
    let mut val = IntervalDomain::mock_with_bounds(None, -3, 5, Some(10));
    val = val.un_op(UnOpType::Int2Comp);
    assert_eq!(
        val,
        IntervalDomain::mock_with_bounds(Some(-10), -5, 3, None)
    );
    let mut val = IntervalDomain::mock_i8_with_bounds(Some(-128), -3, 5, Some(127));
    val = val.un_op(UnOpType::Int2Comp);
    assert_eq!(
        val,
        IntervalDomain::mock_i8_with_bounds(Some(-127), -5, 3, None)
    );
    // IntNegate
    let mut val = IntervalDomain::mock_with_bounds(None, -3, 5, Some(10));
    val = val.un_op(UnOpType::IntNegate);
    assert_eq!(val, IntervalDomain::new_top(ByteSize::new(8)));
    let mut val = IntervalDomain::mock_with_bounds(None, -4, -4, Some(10));
    val = val.un_op(UnOpType::IntNegate);
    assert_eq!(val, IntervalDomain::mock(3, 3));
}

#[test]
fn add() {
    let lhs = IntervalDomain::mock_with_bounds(None, 3, 7, Some(10));
    let rhs = IntervalDomain::mock_with_bounds(Some(-20), -3, 0, Some(10));
    let result = lhs.bin_op(BinOpType::IntAdd, &rhs);
    assert_eq!(
        result,
        IntervalDomain::mock_with_bounds(Some(-17), 0, 7, Some(10))
    );
    let lhs = IntervalDomain::mock_i8_with_bounds(Some(-121), -120, -120, Some(10));
    let rhs = IntervalDomain::mock_i8_with_bounds(Some(-10), -9, 0, Some(10));
    let result = lhs.bin_op(BinOpType::IntAdd, &rhs);
    assert_eq!(result, IntervalDomain::new_top(ByteSize::new(1)));
    let lhs = IntervalDomain::mock_i8_with_bounds(Some(-100), -30, 40, Some(100));
    let rhs = IntervalDomain::mock_i8_with_bounds(Some(-100), -30, 20, Some(50));
    let result = lhs.bin_op(BinOpType::IntAdd, &rhs);
    assert_eq!(
        result,
        IntervalDomain::mock_i8_with_bounds(None, -60, 60, Some(90))
    );
}

#[test]
fn sub() {
    let lhs = IntervalDomain::mock_with_bounds(None, 3, 7, Some(10));
    let rhs = IntervalDomain::mock_with_bounds(Some(-20), -3, 0, Some(10));
    let result = lhs.bin_op(BinOpType::IntSub, &rhs);
    assert_eq!(
        result,
        IntervalDomain::mock_with_bounds(Some(-7), 3, 10, Some(13))
    );
    let lhs = IntervalDomain::mock_i8_with_bounds(Some(-121), -120, -120, Some(10));
    let rhs = IntervalDomain::mock_i8_with_bounds(Some(-10), -9, 9, Some(10));
    let result = lhs.bin_op(BinOpType::IntSub, &rhs);
    assert_eq!(result, IntervalDomain::new_top(ByteSize::new(1)));
    let lhs = IntervalDomain::mock_i8_with_bounds(Some(-100), 2, 40, Some(100));
    let rhs = IntervalDomain::mock_i8_with_bounds(Some(-50), -30, 3, Some(100));
    let result = lhs.bin_op(BinOpType::IntSub, &rhs);
    assert_eq!(
        result,
        IntervalDomain::mock_i8_with_bounds(Some(-98), -1, 70, Some(90))
    );
}

#[test]
fn multiplication() {
    let lhs = IntervalDomain::mock_with_bounds(None, 3, 7, Some(10));
    let rhs = IntervalDomain::mock_with_bounds(Some(-20), -3, 0, Some(10));
    let result = lhs.bin_op(BinOpType::IntMult, &rhs);
    assert_eq!(
        result,
        IntervalDomain::mock_with_bounds(Some(-200), -21, 0, Some(100))
    );
    let lhs = IntervalDomain::mock_with_bounds(Some(-4), -3, 1, Some(2));
    let rhs = IntervalDomain::mock_with_bounds(Some(-6), -5, 7, Some(8));
    let result = lhs.bin_op(BinOpType::IntMult, &rhs);
    assert_eq!(
        result,
        IntervalDomain::mock_with_bounds(Some(-32), -21, 15, Some(16))
    );
    let lhs = IntervalDomain::mock_i8_with_bounds(None, 3, 7, Some(50));
    let rhs = IntervalDomain::mock_i8_with_bounds(Some(-30), -3, 0, Some(50));
    let result = lhs.bin_op(BinOpType::IntMult, &rhs);
    assert_eq!(
        result,
        IntervalDomain::mock_i8_with_bounds(None, -21, 0, None)
    );
}

#[test]
fn shift_left() {
    let lhs = IntervalDomain::mock_i8_with_bounds(None, 3, 3, Some(50));
    let rhs = IntervalDomain::mock_i8_with_bounds(Some(1), 2, 3, Some(4));
    let result = lhs.bin_op(BinOpType::IntLeft, &rhs);
    assert_eq!(result, IntervalDomain::new_top(ByteSize::new(1)));
    let lhs = IntervalDomain::mock_i8_with_bounds(None, 3, 4, Some(5));
    let rhs = IntervalDomain::mock_i8_with_bounds(Some(1), 2, 2, Some(4));
    let result = lhs.bin_op(BinOpType::IntLeft, &rhs);
    assert_eq!(
        result,
        IntervalDomain::mock_i8_with_bounds(None, 12, 16, None)
    );
    let lhs = IntervalDomain::mock_i8_with_bounds(Some(2), 3, 4, Some(64));
    let rhs = IntervalDomain::mock_i8_with_bounds(Some(0), 1, 1, Some(4));
    let result = lhs.bin_op(BinOpType::IntLeft, &rhs);
    assert_eq!(
        result,
        IntervalDomain::mock_i8_with_bounds(None, 6, 8, None)
    );
    let lhs = IntervalDomain::mock_with_bounds(Some(2), 3, 4, Some(64));
    let rhs = IntervalDomain::mock_i8_with_bounds(None, 127, 127, None);
    let result = lhs.bin_op(BinOpType::IntLeft, &rhs);
    assert_eq!(result, IntervalDomain::mock(0, 0));
}

#[test]
fn simple_interval_contains() {
    let domain = IntervalDomain::mock(-10, 5);
    assert!(!domain.interval.contains(&Bitvector::from_i64(-11)));
    assert!(domain.interval.contains(&Bitvector::from_i64(-10)));
    assert!(domain.interval.contains(&Bitvector::from_i64(-4)));
    assert!(domain.interval.contains(&Bitvector::from_i64(5)));
    assert!(!domain.interval.contains(&Bitvector::from_i64(6)));
}

#[test]
fn add_signed_bounds() {
    let interval = IntervalDomain::mock_with_bounds(Some(-100), -10, 10, Some(100));

    // signed_less_equal
    let x = interval
        .clone()
        .add_signed_less_equal_bound(&Bitvector::from_i64(20));
    assert_eq!(
        x.unwrap(),
        IntervalDomain::mock_with_bounds(Some(-100), -10, 10, Some(20))
    );
    let x = interval
        .clone()
        .add_signed_less_equal_bound(&Bitvector::from_i64(-5));
    assert_eq!(
        x.unwrap(),
        IntervalDomain::mock_with_bounds(Some(-100), -10, -5, None)
    );
    let x = interval
        .clone()
        .add_signed_less_equal_bound(&Bitvector::from_i64(-20));
    assert!(x.is_err());

    //signed_greater_equal
    let x = interval
        .clone()
        .add_signed_greater_equal_bound(&Bitvector::from_i64(20));
    assert!(x.is_err());
    let x = interval
        .clone()
        .add_signed_greater_equal_bound(&Bitvector::from_i64(-5));
    assert_eq!(
        x.unwrap(),
        IntervalDomain::mock_with_bounds(None, -5, 10, Some(100))
    );
    let x = interval
        .clone()
        .add_signed_greater_equal_bound(&Bitvector::from_i64(-20));
    assert_eq!(
        x.unwrap(),
        IntervalDomain::mock_with_bounds(Some(-20), -10, 10, Some(100))
    );
}

#[test]
fn add_unsigned_bounds() {
    let positive_interval = IntervalDomain::mock_with_bounds(Some(10), 20, 30, Some(40));
    let wrapped_interval = IntervalDomain::mock_with_bounds(Some(-100), -10, 10, Some(100));
    let negative_interval = IntervalDomain::mock_with_bounds(Some(-40), -30, -20, Some(-10));

    // unsigned_less_equal
    let x = positive_interval
        .clone()
        .add_unsigned_less_equal_bound(&Bitvector::from_i64(35));
    assert_eq!(
        x.unwrap(),
        IntervalDomain::mock_with_bounds(Some(10), 20, 30, Some(35))
    );
    let x = positive_interval
        .clone()
        .add_unsigned_less_equal_bound(&Bitvector::from_i64(15));
    assert!(x.is_err());

    let x = wrapped_interval
        .clone()
        .add_unsigned_less_equal_bound(&Bitvector::from_i64(35));
    assert_eq!(
        x.unwrap(),
        IntervalDomain::mock_with_bounds(None, 0, 10, Some(35))
    );
    let x = wrapped_interval
        .clone()
        .add_unsigned_less_equal_bound(&Bitvector::from_i64(-5));
    assert_eq!(x.unwrap(), wrapped_interval); // Cannot remove a subinterval from the domain

    let x = negative_interval
        .clone()
        .add_unsigned_less_equal_bound(&Bitvector::from_i64(-25));
    assert_eq!(
        x.unwrap(),
        IntervalDomain::mock_with_bounds(Some(-40), -30, -25, None)
    );
    let x = negative_interval
        .clone()
        .add_unsigned_less_equal_bound(&Bitvector::from_i64(-35));
    assert!(x.is_err());

    // unsigned_greater_equal
    let x = positive_interval
        .clone()
        .add_unsigned_greater_equal_bound(&Bitvector::from_i64(25));
    assert_eq!(
        x.unwrap(),
        IntervalDomain::mock_with_bounds(None, 25, 30, Some(40))
    );
    let x = positive_interval
        .clone()
        .add_unsigned_greater_equal_bound(&Bitvector::from_i64(35));
    assert!(x.is_err());

    let x = wrapped_interval
        .clone()
        .add_unsigned_greater_equal_bound(&Bitvector::from_i64(5));
    assert_eq!(x.unwrap(), wrapped_interval);
    let x = wrapped_interval
        .clone()
        .add_unsigned_greater_equal_bound(&Bitvector::from_i64(35));
    assert_eq!(
        x.unwrap(),
        IntervalDomain::mock_with_bounds(Some(-100), -10, -1, None)
    );
    let x = wrapped_interval
        .clone()
        .add_unsigned_greater_equal_bound(&Bitvector::from_i64(-50));
    assert_eq!(
        x.unwrap(),
        IntervalDomain::mock_with_bounds(Some(-50), -10, -1, None)
    );

    let x = negative_interval
        .clone()
        .add_unsigned_greater_equal_bound(&Bitvector::from_i64(25));
    assert_eq!(x.unwrap(), negative_interval);
    let x = negative_interval
        .clone()
        .add_unsigned_greater_equal_bound(&Bitvector::from_i64(-25));
    assert_eq!(
        x.unwrap(),
        IntervalDomain::mock_with_bounds(None, -25, -20, Some(-10))
    );
}

#[test]
fn add_not_equal_bounds() {
    let interval = IntervalDomain::mock_with_bounds(None, -10, 10, None);

    let x = interval
        .clone()
        .add_not_equal_bound(&Bitvector::from_i64(-20));
    assert_eq!(
        x.unwrap(),
        IntervalDomain::mock_with_bounds(Some(-19), -10, 10, None)
    );
    let x = interval
        .clone()
        .add_not_equal_bound(&Bitvector::from_i64(-0));
    assert_eq!(x.unwrap(), interval);
    let x = interval
        .clone()
        .add_not_equal_bound(&Bitvector::from_i64(20));
    assert_eq!(
        x.unwrap(),
        IntervalDomain::mock_with_bounds(None, -10, 10, Some(19))
    );

    let interval = IntervalDomain::mock(5, 5);
    let x = interval
        .clone()
        .add_not_equal_bound(&Bitvector::from_i64(5));
    assert!(x.is_err());
    let interval = IntervalDomain::mock(5, 6);
    let x = interval.add_not_equal_bound(&Bitvector::from_i64(5));
    assert_eq!(x.unwrap(), IntervalDomain::mock(6, 6));

    let interval = IntervalDomain::mock_with_bounds(None, 5, 6, Some(100));
    let x = interval.add_not_equal_bound(&Bitvector::from_i64(10));
    assert_eq!(
        x.unwrap(),
        IntervalDomain::mock_with_bounds(None, 5, 6, Some(9))
    );
}

#[test]
fn intersection() {
    let interval1 = IntervalDomain::mock_with_bounds(Some(-100), -10, 10, Some(100));
    let interval2 = IntervalDomain::mock_with_bounds(Some(-20), 2, 30, None);
    let intersection = interval1.intersect(&interval2).unwrap();
    assert_eq!(
        intersection,
        IntervalDomain::mock_with_bounds(Some(-20), 2, 10, Some(100))
    );
    assert!(interval1.intersect(&IntervalDomain::mock(50, 55)).is_err());
}

#[test]
<<<<<<< HEAD
fn fits_into_size() {
    let interval = IntervalDomain::mock_with_bounds(Some(-300), -10, 10, Some(100));
    assert!(interval.fits_into_size(ByteSize::new(1)));
    let interval = IntervalDomain::mock_with_bounds(Some(-300), -128, 128, None);
    assert!(!interval.fits_into_size(ByteSize::new(1)));
=======
fn float_nan_bytesize() {
    let top_value = IntervalDomain::new_top(ByteSize::new(8));
    let result = top_value.un_op(UnOpType::FloatNaN);
    assert!(result.is_top());
    assert_eq!(result.bytesize(), ByteSize::new(1));
>>>>>>> 2ba249af
}<|MERGE_RESOLUTION|>--- conflicted
+++ resolved
@@ -530,17 +530,17 @@
 }
 
 #[test]
-<<<<<<< HEAD
 fn fits_into_size() {
     let interval = IntervalDomain::mock_with_bounds(Some(-300), -10, 10, Some(100));
     assert!(interval.fits_into_size(ByteSize::new(1)));
     let interval = IntervalDomain::mock_with_bounds(Some(-300), -128, 128, None);
     assert!(!interval.fits_into_size(ByteSize::new(1)));
-=======
+}
+
+#[test]
 fn float_nan_bytesize() {
     let top_value = IntervalDomain::new_top(ByteSize::new(8));
     let result = top_value.un_op(UnOpType::FloatNaN);
     assert!(result.is_top());
     assert_eq!(result.bytesize(), ByteSize::new(1));
->>>>>>> 2ba249af
 }