--- conflicted
+++ resolved
@@ -310,7 +310,10 @@
         result,
         IntervalDomain::mock_i8_with_bounds(None, 6, 8, None)
     );
-<<<<<<< HEAD
+    let lhs = IntervalDomain::mock_with_bounds(Some(2), 3, 4, Some(64));
+    let rhs = IntervalDomain::mock_i8_with_bounds(None, 127, 127, None);
+    let result = lhs.bin_op(BinOpType::IntLeft, &rhs);
+    assert_eq!(result, IntervalDomain::mock(0, 0));
 }
 
 #[test]
@@ -499,10 +502,4 @@
         IntervalDomain::mock_with_bounds(Some(-20), 2, 10, Some(100))
     );
     assert!(interval1.intersect(&IntervalDomain::mock(50, 55)).is_err());
-=======
-    let lhs = IntervalDomain::mock_with_bounds(Some(2), 3, 4, Some(64));
-    let rhs = IntervalDomain::mock_i8_with_bounds(None, 127, 127, None);
-    let result = lhs.bin_op(BinOpType::IntLeft, &rhs);
-    assert_eq!(result, IntervalDomain::mock(0, 0));
->>>>>>> 43b56cd3
 }