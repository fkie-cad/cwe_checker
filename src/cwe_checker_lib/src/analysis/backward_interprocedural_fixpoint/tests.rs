--- conflicted
+++ resolved
@@ -147,11 +147,8 @@
             is_temp: false,
         },
         calling_conventions: Vec::new(),
-<<<<<<< HEAD
         register_list: Vec::new(),
-=======
         datatype_properties: DatatypeProperties::mock(),
->>>>>>> 275c13aa
     };
 
     let mock_con = Context::new(&project);
