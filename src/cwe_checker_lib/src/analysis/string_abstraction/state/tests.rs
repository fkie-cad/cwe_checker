--- conflicted
+++ resolved
@@ -6,11 +6,8 @@
         string_abstraction::tests::mock_project_with_intraprocedural_control_flow,
     },
     expr,
-    intermediate_representation::*,
-<<<<<<< HEAD
-    variable,
-=======
->>>>>>> 1ec92600
+    intermediate_representation::*, variable,
+
 };
 use std::collections::BTreeSet;
 
