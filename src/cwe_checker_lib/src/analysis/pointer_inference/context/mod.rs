--- conflicted
+++ resolved
@@ -116,52 +116,6 @@
         }
     }
 
-<<<<<<< HEAD
-=======
-    /// If the given `extern_symbol` is a call to a known allocation function
-    /// return the size of the memory object allocated by it.
-    ///
-    /// The function returns a `Top` element if the size could not be determined.
-    /// Known allocation functions: `malloc`, `realloc`, `calloc`.
-    fn get_allocation_size_of_alloc_call(
-        &self,
-        state: &State,
-        extern_symbol: &ExternSymbol,
-    ) -> ValueDomain {
-        let address_bytesize = self.project.get_pointer_bytesize();
-        let object_size = match extern_symbol.name.as_str() {
-            "malloc" => {
-                let size_parameter = extern_symbol.parameters.get(0).unwrap();
-                state
-                    .eval_parameter_arg(size_parameter, &self.project.runtime_memory_image)
-                    .unwrap_or_else(|_| Data::new_top(address_bytesize))
-            }
-            "realloc" => {
-                let size_parameter = extern_symbol.parameters.get(1).unwrap();
-                state
-                    .eval_parameter_arg(size_parameter, &self.project.runtime_memory_image)
-                    .unwrap_or_else(|_| Data::new_top(address_bytesize))
-            }
-            "calloc" => {
-                let size_param1 = extern_symbol.parameters.get(0).unwrap();
-                let size_param2 = extern_symbol.parameters.get(1).unwrap();
-                let param1_value = state
-                    .eval_parameter_arg(size_param1, &self.project.runtime_memory_image)
-                    .unwrap_or_else(|_| Data::new_top(address_bytesize));
-                let param2_value = state
-                    .eval_parameter_arg(size_param2, &self.project.runtime_memory_image)
-                    .unwrap_or_else(|_| Data::new_top(address_bytesize));
-                param1_value.bin_op(BinOpType::IntMult, &param2_value)
-            }
-            _ => DataDomain::new_top(address_bytesize),
-        };
-        object_size
-            .get_if_absolute_value()
-            .cloned()
-            .unwrap_or_else(|| ValueDomain::new_top(address_bytesize))
-    }
-
->>>>>>> 19e7a9ef
     /// Add a new abstract object and a pointer to it in the return register of an extern call.
     /// This models the behaviour of `malloc`-like functions,
     /// except that we cannot represent possible `NULL` pointers as return values yet.
@@ -194,149 +148,7 @@
             Err(err) => {
                 // We cannot track the new object, since we do not know where to store the pointer to it.
                 self.log_debug(Err(err), Some(&call.tid));
-<<<<<<< HEAD
                 state
-=======
-                new_state
-            }
-        }
-    }
-
-    /// Mark the object that the parameter of a call is pointing to as freed.
-    /// If the object may have been already freed, generate a CWE warning.
-    /// This models the behaviour of `free` and similar functions.
-    fn mark_parameter_object_as_freed(
-        &self,
-        state: &State,
-        mut new_state: State,
-        call: &Term<Jmp>,
-        extern_symbol: &ExternSymbol,
-    ) -> State {
-        match extern_symbol.get_unique_parameter() {
-            Ok(parameter) => {
-                let parameter_value =
-                    state.eval_parameter_arg(parameter, &self.project.runtime_memory_image);
-                match parameter_value {
-                    Ok(memory_object_pointer) => {
-                        if let Err(possible_double_frees) =
-                            new_state.mark_mem_object_as_freed(&memory_object_pointer)
-                        {
-                            let warning = CweWarning {
-                                name: "CWE415".to_string(),
-                                version: VERSION.to_string(),
-                                addresses: vec![call.tid.address.clone()],
-                                tids: vec![format!("{}", call.tid)],
-                                symbols: Vec::new(),
-                                other: vec![possible_double_frees
-                                    .into_iter()
-                                    .map(|(id, err)| format!("{}: {}", id, err))
-                                    .collect()],
-                                description: format!(
-                                    "(Double Free) Object may have been freed before at {}",
-                                    call.tid.address
-                                ),
-                            };
-                            let _ = self.log_collector.send(LogThreadMsg::Cwe(warning));
-                        }
-                        new_state.remove_unreferenced_objects();
-                        new_state
-                    }
-                    Err(err) => {
-                        self.log_debug(Err(err), Some(&call.tid));
-                        new_state
-                    }
-                }
-            }
-            Err(err) => {
-                // We do not know which memory object to free
-                self.log_debug(Err(err), Some(&call.tid));
-                new_state
-            }
-        }
-    }
-
-    /// Check all parameter registers of a call for dangling pointers and report possible use-after-frees.
-    fn check_parameter_register_for_dangling_pointer<'iter, I>(
-        &self,
-        state: &mut State,
-        call: &Term<Jmp>,
-        parameters: I,
-    ) where
-        I: Iterator<Item = &'iter Arg>,
-    {
-        for parameter in parameters {
-            match state.eval_parameter_arg(parameter, &self.project.runtime_memory_image) {
-                Ok(value) => {
-                    if state.memory.is_dangling_pointer(&value, true) {
-                        state
-                            .memory
-                            .mark_dangling_pointer_targets_as_flagged(&value);
-                        let warning = CweWarning {
-                            name: "CWE416".to_string(),
-                            version: VERSION.to_string(),
-                            addresses: vec![call.tid.address.clone()],
-                            tids: vec![format!("{}", call.tid)],
-                            symbols: Vec::new(),
-                            other: Vec::new(),
-                            description: format!(
-                                "(Use After Free) Call at {} may access freed memory",
-                                call.tid.address
-                            ),
-                        };
-                        let _ = self.log_collector.send(LogThreadMsg::Cwe(warning));
-                    }
-                }
-                Err(err) => self.log_debug(
-                    Err(err.context(format!(
-                        "Function parameter {:?} could not be evaluated",
-                        parameter
-                    ))),
-                    Some(&call.tid),
-                ),
-            }
-        }
-    }
-
-    /// Check whether a parameter of a call to an extern symbol may point outside of the bounds of a memory object.
-    /// If yes, generate a CWE-warning,
-    /// since the pointer may be used for an out-of-bounds memory access by the function.
-    fn check_parameter_register_for_out_of_bounds_pointer(
-        &self,
-        state: &State,
-        call: &Term<Jmp>,
-        extern_symbol: &ExternSymbol,
-    ) {
-        for parameter in extern_symbol.parameters.iter() {
-            match state.eval_parameter_arg(parameter, &self.project.runtime_memory_image) {
-                Ok(data) => {
-                    if state.pointer_contains_out_of_bounds_target(
-                        &data,
-                        &self.project.runtime_memory_image,
-                    ) {
-                        let warning = CweWarning {
-                            name: "CWE119".to_string(),
-                            version: VERSION.to_string(),
-                            addresses: vec![call.tid.address.clone()],
-                            tids: vec![format!("{}", call.tid)],
-                            symbols: Vec::new(),
-                            other: Vec::new(),
-                            description: format!(
-                                "(Buffer Overflow) Call to {} at {} may access out-of-bounds memory",
-                                extern_symbol.name,
-                                call.tid.address
-                            ),
-                        };
-                        let _ = self.log_collector.send(LogThreadMsg::Cwe(warning));
-                    }
-                }
-                Err(err) => self.log_debug(
-                    Err(err.context(format!(
-                        "Function parameter {:?} could not be evaluated",
-                        parameter
-                    ))),
-                    Some(&call.tid),
-                ),
->>>>>>> 19e7a9ef
             }
         }
     }
