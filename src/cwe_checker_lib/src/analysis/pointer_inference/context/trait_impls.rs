use super::*;

impl<'a> crate::analysis::forward_interprocedural_fixpoint::Context<'a> for Context<'a> {
    type Value = State;

    /// Get the underlying graph on which the analysis operates.
    fn get_graph(&self) -> &Graph<'a> {
        self.graph
    }

    /// Merge two state values.
    fn merge(&self, value1: &State, value2: &State) -> State {
        value1.merge(value2)
    }

    /// Update the state according to the effects of the given `Def` term.
    fn update_def(&self, state: &Self::Value, def: &Term<Def>) -> Option<Self::Value> {
        let mut new_state = state.clone();
        // check for null dereferences
        match new_state.check_def_for_null_dereferences(def) {
            Err(_) => {
                self.report_null_deref(&def.tid);
                return None;
            }
            Ok(true) => self.report_null_deref(&def.tid),
            Ok(false) => (), // no null dereference detected
        }
<<<<<<< HEAD
=======
        // check for out-of-bounds memory access
        if new_state
            .contains_out_of_bounds_mem_access(&def.term, &self.project.runtime_memory_image)
        {
            let (warning_name, warning_description) = match &def.term {
                Def::Load { .. } => (
                    "CWE125",
                    format!(
                        "(Out-of-bounds Read) Memory load at {} may be out of bounds",
                        def.tid.address,
                    ),
                ),
                Def::Store { .. } => (
                    "CWE787",
                    format!(
                        "(Out-of-bounds Write) Memory write at {} may be out of bounds",
                        def.tid.address,
                    ),
                ),
                Def::Assign { .. } => panic!(),
            };
            let warning = CweWarning {
                name: warning_name.to_string(),
                version: VERSION.to_string(),
                addresses: vec![def.tid.address.clone()],
                tids: vec![format!("{}", def.tid)],
                symbols: Vec::new(),
                other: Vec::new(),
                description: warning_description,
            };
            let _ = self.log_collector.send(LogThreadMsg::Cwe(warning));
        }
>>>>>>> 19e7a9ef

        match &def.term {
            Def::Store { address, value } => {
                self.log_debug(
                    new_state.handle_store(address, value, &self.project.runtime_memory_image),
                    Some(&def.tid),
                );
                Some(new_state)
            }
            Def::Assign { var, value } => {
                new_state.handle_register_assign(var, value);
                Some(new_state)
            }
            Def::Load { var, address } => {
                if !self.is_mips_gp_load_to_top_value(state, var, address) {
                    self.log_debug(
                        new_state.handle_load(var, address, &self.project.runtime_memory_image),
                        Some(&def.tid),
                    );
                }
                // Else we ignore the load and hope that the value still contained in the gp register is still correct.
                // This only works because gp is (incorrectly) marked as a callee-saved register.
                // FIXME: If the rest of the analysis becomes good enough so that this case is not common anymore,
                // we should log it.
                Some(new_state)
            }
        }
    }

    /// Update the state according to the effects of the given `Jmp` term.
    fn update_jump(
        &self,
        state: &State,
        _jump: &Term<Jmp>,
        _untaken_conditional: Option<&Term<Jmp>>,
        _target: &Term<Blk>,
    ) -> Option<State> {
        let new_state = state.clone();
        Some(new_state)
    }

    /// Update the state according to the effects of the given `Call` term.
    /// The resulting state is the state at the start of the call target function.
    fn update_call(
        &self,
        _state: &State,
        call_term: &Term<Jmp>,
        _target_node: &crate::analysis::graph::Node,
        _calling_convention: &Option<String>,
    ) -> Option<State> {
        if let Jmp::Call { .. } = call_term.term {
            // No information flows from caller to the callee in the analysis.
            None
        } else if let Jmp::CallInd { .. } = call_term.term {
            panic!("Indirect call edges not yet supported.")
        } else {
            panic!("Malformed control flow graph: Call edge was not a call.")
        }
    }

    /// Update the state according to the effects of the given return instruction.
    /// The `state_before_call` is used to reconstruct caller-specific information like the caller stack frame.
    fn update_return(
        &self,
        state_before_return: Option<&State>,
        state_before_call: Option<&State>,
        call_term: &Term<Jmp>,
        return_term: &Term<Jmp>,
        calling_convention_opt: &Option<String>,
    ) -> Option<State> {
        let (state_before_call, state_before_return) =
            match (state_before_call, state_before_return) {
                (Some(state_call), Some(state_return)) => (state_call, state_return),
                (Some(state_call), None) => {
                    if self.is_indirect_call_with_top_target(state_call, call_term) {
                        // We know nothing about the call target.
                        return self.handle_call_to_generic_unknown_function(state_call);
                    } else {
                        // We know at least something about the call target.
                        // Since we don't have a return value,
                        // we assume that the called function may not return at all.
                        return None;
                    }
                }
                (None, Some(_state_return)) => return None, // we only return to functions with a value before the call to prevent returning to dead code
                (None, None) => return None,
            };

        let cconv = match self
            .project
            .get_specific_calling_convention(calling_convention_opt)
        {
            Some(cconv) => cconv,
            None => {
                // If we neither know the specific nor a default calling convention for the function,
                // then we treat it as a dead end in the control flow graph.
                return None;
            }
        };

        // Detect possible information loss on the stack pointer and report it.
        if let Err(err) = self.detect_stack_pointer_information_loss_on_return(state_before_return)
        {
            self.log_debug(Err(err), Some(&return_term.tid));
            // This is an indicator of an analysis error
            // or a call to a non-returning extern function that was not marked as non-returning.
            return None;
        }

        // Create a mapping of IDs from the callee to IDs that should be used in the caller.
        let id_map = self.create_callee_id_to_caller_data_map(
            state_before_call,
            state_before_return,
            &call_term.tid,
        );
        let callee_id_to_access_pattern_map =
            self.create_id_to_access_pattern_map(state_before_return);
        // Identify caller IDs for which the callee analysis may be unsound for this callsite.
        let unsound_caller_ids =
            self.get_unsound_caller_ids(&id_map, &callee_id_to_access_pattern_map);
        // TODO: Unsound caller IDs occur too often to log the cases right now.
        // We have to investigate the reasons for it (maybe too many parameters on the caller stack?)
        // and find better heuristics to prevent them poisoning the analysis soundness.

        let mut state_after_return = state_before_call.clone();
        // Adjust register values of state_after_return
        state_after_return.remove_non_callee_saved_register(cconv);
        self.adjust_stack_register_on_return_from_call(state_before_call, &mut state_after_return);
        for return_reg in cconv.get_all_return_register() {
            let mut return_value = state_before_return.get_register(return_reg);
            return_value.replace_all_ids(&id_map);
            if !return_value.is_top() {
                state_after_return.set_register(return_reg, return_value);
            }
        }
        // Merge or add memory objects from the callee to the caller state.
        for (callee_object_id, callee_object) in state_before_return.memory.iter() {
            if *callee_object_id == state_before_return.stack_id {
                // The callee stack frame does not exist anymore after return to the caller.
                continue;
            }
            if Some(false)
                == callee_id_to_access_pattern_map
                    .get(callee_object_id)
                    .map(|access_pattern| access_pattern.is_mutably_dereferenced())
            {
                // We do not have to modify anything for parameter objects that are only read but not written to.
                continue;
            }
            let mut callee_object = callee_object.clone();
            callee_object.replace_ids(&id_map);

            if callee_id_to_access_pattern_map
                .get(callee_object_id)
                .is_none()
            {
                // Add a callee object that does not correspond to a parameter to the caller or the stack of the callee.
                if let Ok(new_object_id) = callee_object_id.with_path_hint(call_term.tid.clone()) {
                    state_after_return
                        .memory
                        .insert(new_object_id, callee_object);
                }
            } else {
                // The callee object is a parameter object.
                self.log_debug(
                    state_after_return.add_param_object_from_callee(
                        callee_object,
                        id_map.get(callee_object_id).unwrap(),
                    ),
                    Some(&call_term.tid),
                );
            }
        }
        // Additionally assume arbitrary writes for every caller ID where the callee handling might be unsound.
        for id in &unsound_caller_ids {
            state_after_return
                .memory
                .assume_arbitrary_writes_to_object(id, &BTreeSet::new());
            // TODO: We should specify more possible reference targets.
        }
        // Cleanup
        state_after_return.remove_unreferenced_objects();

        Some(state_after_return)
    }

    /// Update the state according to the effect of a call to an extern symbol
    /// or an indirect call where nothing is known about the call target.
    fn update_call_stub(&self, state: &State, call: &Term<Jmp>) -> Option<State> {
        let call_target = match &call.term {
            Jmp::Call { target, .. } => target,
            Jmp::CallInd { .. } => {
                if self.is_indirect_call_with_top_target(state, call) {
                    // We know nothing about the call target.
                    return self.handle_call_to_generic_unknown_function(state);
                } else {
                    return None;
                }
            }
            _ => panic!("Malformed control flow graph encountered."),
        };
        let mut new_state = state.clone();
        if let Some(extern_symbol) = self.extern_symbol_map.get(call_target) {
            // Clear non-callee-saved registers from the state.
            let cconv = self.project.get_calling_convention(extern_symbol);
            new_state.clear_non_callee_saved_register(&cconv.callee_saved_register[..]);
            // Adjust stack register value (for x86 architecture).
            self.adjust_stack_register_on_return_from_call(state, &mut new_state);

            match extern_symbol.name.as_str() {
                malloc_like_fn if self.allocation_symbols.iter().any(|x| x == malloc_like_fn) => {
                    Some(self.add_new_object_in_call_return_register(
                        new_state,
                        call,
                        extern_symbol,
                    ))
                }
                _ => Some(self.handle_generic_extern_call(state, new_state, call, extern_symbol)),
            }
        } else {
            panic!("Extern symbol not found.");
        }
    }

    /// Update the state with the knowledge that some conditional evaluated to true or false.
    fn specialize_conditional(
        &self,
        state: &State,
        condition: &Expression,
        _block_before_condition: &Term<Blk>,
        is_true: bool,
    ) -> Option<State> {
        let mut specialized_state = state.clone();
        match specialized_state
            .specialize_by_expression_result(condition, Bitvector::from_u8(is_true as u8).into())
        {
            Ok(_) => Some(specialized_state),
            // State is unsatisfiable
            Err(_) => None,
        }
    }
}<|MERGE_RESOLUTION|>--- conflicted
+++ resolved
@@ -25,41 +25,6 @@
             Ok(true) => self.report_null_deref(&def.tid),
             Ok(false) => (), // no null dereference detected
         }
-<<<<<<< HEAD
-=======
-        // check for out-of-bounds memory access
-        if new_state
-            .contains_out_of_bounds_mem_access(&def.term, &self.project.runtime_memory_image)
-        {
-            let (warning_name, warning_description) = match &def.term {
-                Def::Load { .. } => (
-                    "CWE125",
-                    format!(
-                        "(Out-of-bounds Read) Memory load at {} may be out of bounds",
-                        def.tid.address,
-                    ),
-                ),
-                Def::Store { .. } => (
-                    "CWE787",
-                    format!(
-                        "(Out-of-bounds Write) Memory write at {} may be out of bounds",
-                        def.tid.address,
-                    ),
-                ),
-                Def::Assign { .. } => panic!(),
-            };
-            let warning = CweWarning {
-                name: warning_name.to_string(),
-                version: VERSION.to_string(),
-                addresses: vec![def.tid.address.clone()],
-                tids: vec![format!("{}", def.tid)],
-                symbols: Vec::new(),
-                other: Vec::new(),
-                description: warning_description,
-            };
-            let _ = self.log_collector.send(LogThreadMsg::Cwe(warning));
-        }
->>>>>>> 19e7a9ef
 
         match &def.term {
             Def::Store { address, value } => {
