--- conflicted
+++ resolved
@@ -98,11 +98,8 @@
             cpu_architecture: "x86_64".to_string(),
             stack_pointer_register: register("RSP"),
             calling_conventions: vec![cconv],
-<<<<<<< HEAD
             register_list,
-=======
             datatype_properties: DatatypeProperties::mock(),
->>>>>>> 275c13aa
         },
         Config {
             allocation_symbols: vec!["malloc".into()],
