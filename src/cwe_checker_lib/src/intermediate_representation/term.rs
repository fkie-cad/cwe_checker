--- conflicted
+++ resolved
@@ -446,14 +446,11 @@
     pub stack_pointer_register: Variable,
     /// The known calling conventions that may be used for calls to extern functions.
     pub calling_conventions: Vec<CallingConvention>,
-<<<<<<< HEAD
     /// A list of all known physical registers for the CPU architecture.
     /// Does only contain base registers, i.e. sub registers of other registers are not contained.
     pub register_list: Vec<Variable>,
-=======
     /// Contains the properties of C data types. (e.g. size)
     pub datatype_properties: DatatypeProperties,
->>>>>>> 275c13aa
 }
 
 impl Project {
@@ -683,11 +680,8 @@
                 cpu_architecture: "x86_64".to_string(),
                 stack_pointer_register: Variable::mock("RSP", 8u64),
                 calling_conventions: Vec::new(),
-<<<<<<< HEAD
                 register_list,
-=======
                 datatype_properties: DatatypeProperties::mock(),
->>>>>>> 275c13aa
             }
         }
     }
