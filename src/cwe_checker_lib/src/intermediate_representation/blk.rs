--- conflicted
+++ resolved
@@ -79,37 +79,4 @@
         }
         Ok(())
     }
-<<<<<<< HEAD
-=======
-}
-
-#[cfg(test)]
-mod tests {
-    use super::*;
-
-    impl Blk {
-        /// Creates empty block with tid "block".
-        pub fn mock() -> Term<Blk> {
-            Term {
-                tid: Tid::new("block"),
-                term: Blk {
-                    defs: Vec::new(),
-                    jmps: Vec::new(),
-                    indirect_jmp_targets: Vec::new(),
-                },
-            }
-        }
-
-        pub fn mock_with_tid(tid: &str) -> Term<Blk> {
-            Term {
-                tid: Tid::new(tid),
-                term: Blk {
-                    defs: Vec::new(),
-                    jmps: Vec::new(),
-                    indirect_jmp_targets: Vec::new(),
-                },
-            }
-        }
-    }
->>>>>>> 1ec92600
 }