--- conflicted
+++ resolved
@@ -208,230 +208,6 @@
             }
         }
     }
-<<<<<<< HEAD
-
-    /// This function checks for sub registers in pcode instruction and casts them into
-    /// SUBPIECE expressions with the base register as argument. It also checks whether
-    /// the given Term<Def> has a output sub register and if so, casts it into its
-    /// corresponding base register.
-    /// Lastly, it checks whether the following pcode instruction is a zero extension of
-    /// the currently overwritten sub register. If so, the zero extension is wrapped around
-    /// the current instruction and the TID of the zero extension instruction is returned
-    /// for later removal.
-    /// If there is no zero extension but an output register, the multiple SUBPIECEs are put
-    /// together to the size of the corresponding output base register using the PIECE instruction.
-    /// A few examples:
-    /// 1. From: EAX = COPY EDX;
-    ///    To:   RAX = COPY PIECE(SUBPIECE(RAX, 4, 4), SUBPIECE(RDX, 0, 4));
-    ///
-    /// 2. From:  AH = AH INT_XOR AH;
-    ///    To:   RAX = PIECE(PIECE(SUBPIECE(RAX, 2, 6), (SUBPIECE(RAX, 1, 1) INT_XOR SUBPIECE(RAX, 1, 1)), SUBPIECE(RAX, 0, 1));
-    ///
-    /// 3. FROM EAX = COPY EDX && RAX = INT_ZEXT EAX;
-    ///    To:  RAX = INT_ZEXT SUBPIECE(RDX, 0, 4);
-    pub fn cast_sub_registers_to_base_register_subpieces(
-        &mut self,
-        output: Option<&mut Variable>,
-        register_map: &HashMap<&String, &RegisterProperties>,
-        peeked: Option<&&mut Term<Def>>,
-    ) -> Option<Tid> {
-        let mut output_base_size: Option<ByteSize> = None;
-        let mut output_base_register: Option<&&RegisterProperties> = None;
-        let mut output_sub_register: Option<&RegisterProperties> = None;
-        let mut zero_extend_tid: Option<Tid> = None;
-
-        if let Some(output_value) = output {
-            if let Some(register) = register_map.get(&output_value.name) {
-                if *register.register != *register.base_register {
-                    output_sub_register = Some(register);
-                    output_base_register = register_map.get(&register.base_register);
-                    output_value.name = register.base_register.clone();
-                    output_value.size = output_base_register.unwrap().size;
-                    output_base_size = Some(output_value.size);
-
-                    if let Some(peek) = peeked {
-                        zero_extend_tid = peek.check_for_zero_extension(
-                            output_value.name.clone(),
-                            output_sub_register.unwrap().register.clone(),
-                        );
-                    }
-                }
-            }
-        }
-        self.replace_input_sub_register(register_map);
-        // based on the zero extension and base register output, either piece the subpieces together,
-        // zero extend the expression or do nothing (e.g. if output is a virtual register, no further actions should be taken)
-        self.piece_zero_extend_or_none(
-            zero_extend_tid.clone(),
-            output_base_register,
-            output_base_size,
-            output_sub_register,
-        );
-
-        zero_extend_tid
-    }
-
-    /// This function recursively iterates into the expression and checks whether a sub register was used.
-    /// If so, the sub register is turned into a SUBPIECE of the corresponding base register.
-    pub fn replace_input_sub_register(
-        &mut self,
-        register_map: &HashMap<&String, &RegisterProperties>,
-    ) {
-        match self {
-            Expression::BinOp { lhs, rhs, .. } => {
-                lhs.replace_input_sub_register(register_map);
-                rhs.replace_input_sub_register(register_map);
-            }
-            Expression::UnOp { arg, .. } | Expression::Cast { arg, .. } => {
-                arg.replace_input_sub_register(register_map)
-            }
-            Expression::Subpiece { arg, .. } => {
-                let truncated: &mut Expression = arg;
-                // Check whether the truncated data source is a sub register and if so,
-                // change it to its corresponding base register.
-                match truncated {
-                    Expression::Var(variable) => {
-                        if let Some(register) = register_map.get(&variable.name) {
-                            if variable.name != *register.base_register {
-                                variable.name = register.base_register.clone();
-                                variable.size =
-                                    register_map.get(&register.base_register).unwrap().size
-                            }
-                        }
-                    }
-                    _ => arg.replace_input_sub_register(register_map),
-                }
-            }
-            Expression::Var(variable) => {
-                if let Some(register) = register_map.get(&variable.name) {
-                    // We replace the register with a subpiece if the register itself is not a base register
-                    // or if the expression is an implicit subpiece (identifiable with `variable.size < register.size`).
-                    if variable.name != *register.base_register || variable.size < register.size {
-                        let target_size = variable.size;
-                        self.create_subpiece_from_sub_register(
-                            register.base_register.clone(),
-                            target_size,
-                            register.lsb,
-                            register_map,
-                        );
-                    }
-                }
-            }
-            _ => (),
-        }
-    }
-
-    /// This function creates a SUBPIECE expression
-    /// from a sub_register containing the corresponding base register.
-    fn create_subpiece_from_sub_register(
-        &mut self,
-        base: String,
-        size: ByteSize,
-        lsb: ByteSize,
-        register_map: &HashMap<&String, &RegisterProperties>,
-    ) {
-        *self = Expression::Subpiece {
-            low_byte: lsb,
-            size,
-            arg: Box::new(Expression::Var(Variable {
-                name: base.clone(),
-                size: register_map.get(&base).unwrap().size,
-                is_temp: false,
-            })),
-        };
-    }
-
-    /// This function either wraps the current expression into a
-    /// 1. zero extension expression: if the next instruction is a zero extension
-    /// of the currently overwritten sub register
-    /// 2. piece expression: if no zero extension is done the a sub register is overwritten
-    /// or does nothing in case there is no overwritten sub register.
-    fn piece_zero_extend_or_none(
-        &mut self,
-        zero_extend: Option<Tid>,
-        output_base_register: Option<&&RegisterProperties>,
-        output_size: Option<ByteSize>,
-        sub_register: Option<&RegisterProperties>,
-    ) {
-        if zero_extend.is_some() {
-            *self = Expression::Cast {
-                op: CastOpType::IntZExt,
-                size: output_size.unwrap(),
-                arg: Box::new(self.clone()),
-            }
-        } else if output_base_register.is_some() {
-            self.piece_two_expressions_together(
-                output_base_register.unwrap(),
-                sub_register.unwrap(),
-            );
-        }
-    }
-
-    /// This function puts multiple SUBPIECE into PIECE of the size of the
-    /// base register. Depending on the position of the LSB of the sub register,
-    /// also nested PIECE instruction are possible.
-    fn piece_two_expressions_together(
-        &mut self,
-        output_base_register: &RegisterProperties,
-        sub_register: &RegisterProperties,
-    ) {
-        let base_size: ByteSize = output_base_register.size;
-        let base_name: &String = &output_base_register.register;
-        let sub_size: ByteSize = sub_register.size;
-        let sub_lsb: ByteSize = sub_register.lsb;
-
-        let base_subpiece = Box::new(Expression::Var(Variable {
-            name: base_name.clone(),
-            size: base_size,
-            is_temp: false,
-        }));
-
-        if sub_register.lsb > ByteSize::new(0) && sub_register.lsb + sub_register.size == base_size
-        {
-            // Build PIECE as PIECE(lhs: sub_register, rhs: low subpiece)
-            *self = Expression::BinOp {
-                op: BinOpType::Piece,
-                lhs: Box::new(self.clone()),
-                rhs: Box::new(Expression::Subpiece {
-                    low_byte: ByteSize::new(0),
-                    size: sub_lsb,
-                    arg: base_subpiece,
-                }),
-            }
-        } else if sub_register.lsb > ByteSize::new(0) {
-            // Build PIECE as PIECE(lhs:PIECE(lhs:higher subpiece, rhs:sub register), rhs:lower subpiece)
-            *self = Expression::BinOp {
-                op: BinOpType::Piece,
-                lhs: Box::new(Expression::BinOp {
-                    op: BinOpType::Piece,
-                    lhs: Box::new(Expression::Subpiece {
-                        low_byte: sub_lsb + sub_size,
-                        size: base_size - (sub_lsb + sub_size),
-                        arg: base_subpiece.clone(),
-                    }),
-                    rhs: Box::new(self.clone()),
-                }),
-                rhs: Box::new(Expression::Subpiece {
-                    low_byte: ByteSize::new(0),
-                    size: sub_lsb,
-                    arg: base_subpiece,
-                }),
-            }
-        } else {
-            // Build PIECE as PIECE(lhs: high subpiece, rhs: sub register)
-            *self = Expression::BinOp {
-                op: BinOpType::Piece,
-                lhs: Box::new(Expression::Subpiece {
-                    low_byte: sub_size,
-                    size: base_size - sub_size,
-                    arg: base_subpiece,
-                }),
-                rhs: Box::new(self.clone()),
-            }
-        }
-    }
-=======
->>>>>>> 8372c99a
 }
 
 impl fmt::Display for Expression {
