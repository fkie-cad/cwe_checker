--- conflicted
+++ resolved
@@ -227,11 +227,7 @@
     /// - Remove dead register assignments
     #[must_use]
     pub fn normalize(&mut self) -> Vec<LogMessage> {
-<<<<<<< HEAD
-        let mut logs = self.remove_references_to_nonexisting_tids();
-=======
         let logs = self.remove_references_to_nonexisting_tids_and_retarget_non_returning_calls();
->>>>>>> 008a45d2
         make_block_to_sub_mapping_unique(self);
         self.propagate_input_expressions();
         self.substitute_trivial_expressions();
