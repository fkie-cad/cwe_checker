//! Utility structs and functions which directly parse the binary file.

use crate::intermediate_representation::BinOpType;
use crate::intermediate_representation::BitvectorExtended;
use crate::prelude::*;
use goblin::elf;
use goblin::pe;
use goblin::Object;

/// A representation of the runtime image of a binary after being loaded into memory by the loader.
#[derive(Serialize, Deserialize, Debug, PartialEq, Eq, Hash, Clone)]
pub struct RuntimeMemoryImage {
    memory_segments: Vec<MemorySegment>,
    is_little_endian: bool,
}

/// A continuous segment in the memory image.
#[derive(Serialize, Deserialize, Debug, PartialEq, Eq, Hash, Clone)]
struct MemorySegment {
    /// The contents of the segment
    pub bytes: Vec<u8>,
    /// The base address, i.e. the address of the first byte of the segment
    pub base_address: u64,
    /// Is the segment readable
    pub read_flag: bool,
    /// Is the segment writeable
    pub write_flag: bool,
    /// Is the segment executable
    pub execute_flag: bool,
}

impl MemorySegment {
    /// Generate a segment from a program header of an ELF file.
    pub fn from_elf_segment(binary: &[u8], program_header: &elf::ProgramHeader) -> MemorySegment {
        let mut bytes: Vec<u8> = binary[program_header.file_range()].to_vec();
        if program_header.vm_range().len() > program_header.file_range().len() {
            // The additional memory space must be filled with null bytes.
            bytes.resize(program_header.vm_range().len(), 0u8);
        }
        MemorySegment {
            bytes,
            base_address: program_header.p_vaddr,
            read_flag: program_header.is_read(),
            write_flag: program_header.is_write(),
            execute_flag: program_header.is_executable(),
        }
    }

    /// Generate a segment from a section table from a PE file.
    pub fn from_pe_section(
        binary: &[u8],
        section_header: &pe::section_table::SectionTable,
    ) -> MemorySegment {
        let mut bytes: Vec<u8> = binary[section_header.pointer_to_raw_data as usize
            ..(section_header.pointer_to_raw_data as usize
                + section_header.size_of_raw_data as usize)]
            .to_vec();
        if section_header.virtual_size > section_header.size_of_raw_data {
            // The additional memory space must be filled with null bytes.
            bytes.resize(section_header.virtual_size as usize, 0u8);
        }
        MemorySegment {
            bytes,
            base_address: section_header.virtual_address as u64,
            read_flag: (section_header.characteristics & 0x40000000) != 0,
            write_flag: (section_header.characteristics & 0x80000000) != 0,
            execute_flag: (section_header.characteristics & 0x20000000) != 0,
        }
    }
}

impl RuntimeMemoryImage {
    /// Generate a runtime memory image for a given binary.
    ///
    /// The function can parse ELF and PE files as input.
    pub fn new(binary: &[u8]) -> Result<Self, Error> {
        let parsed_object = Object::parse(binary)?;

        match parsed_object {
            Object::Elf(elf_file) => {
                let mut memory_segments = Vec::new();
                for header in elf_file.program_headers.iter() {
                    if header.p_type == elf::program_header::PT_LOAD {
                        memory_segments.push(MemorySegment::from_elf_segment(binary, header));
                    }
                }
                if memory_segments.is_empty() {
                    return Err(anyhow!("No loadable segments found"));
                }
                Ok(RuntimeMemoryImage {
                    memory_segments,
                    is_little_endian: elf_file.header.endianness().unwrap().is_little(),
                })
            }
            Object::PE(pe_file) => {
                let mut memory_segments = Vec::new();
                for header in pe_file.sections.iter() {
                    if (header.characteristics & 0x02000000) == 0 {
                        // Only load segments which are not discardable
                        memory_segments.push(MemorySegment::from_pe_section(binary, header));
                    }
                }
                if memory_segments.is_empty() {
                    return Err(anyhow!("No loadable segments found"));
                }
                let mut memory_image = RuntimeMemoryImage {
                    memory_segments,
                    is_little_endian: true,
                };
                memory_image.add_global_memory_offset(pe_file.image_base as u64);
                Ok(memory_image)
            }
            _ => Err(anyhow!("Object type not supported.")),
        }
    }

    /// Return whether values in the memory image should be interpreted in little-endian
    /// or big-endian byte order.
    pub fn is_little_endian_byte_order(&self) -> bool {
        self.is_little_endian
    }

    /// Add a global offset to the base addresses of all memory segments.
    /// Useful to align the addresses with those reported by Ghidra
    /// if the Ghidra backend added such an offset to all addresses.
    pub fn add_global_memory_offset(&mut self, offset: u64) {
        for segment in self.memory_segments.iter_mut() {
            segment.base_address += offset;
        }
    }

    /// Read the contents of the memory image at the given address
    /// to emulate a read instruction to global data at runtime.
    ///
    /// The read method is endian-aware,
    /// i.e. values are interpreted with the endianness of the CPU architecture.
    /// If the address points to a writeable segment, the returned value is a `Ok(None)` value,
    /// since the data may change during program execution.
    ///
    /// Returns an error if the address is not contained in the global data address range.
    pub fn read(&self, address: &Bitvector, size: ByteSize) -> Result<Option<Bitvector>, Error> {
        let address = address.try_to_u64().unwrap();
        for segment in self.memory_segments.iter() {
            if address >= segment.base_address
                && u64::from(size) <= segment.base_address + segment.bytes.len() as u64
                && address <= segment.base_address + segment.bytes.len() as u64 - u64::from(size)
            {
                if segment.write_flag {
                    // The segment is writeable, thus we do not know the content at runtime.
                    return Ok(None);
                }
                let index = (address - segment.base_address) as usize;
                let mut bytes = segment.bytes[index..index + u64::from(size) as usize].to_vec();
                if self.is_little_endian {
                    bytes = bytes.into_iter().rev().collect();
                }
                let mut bytes = bytes.into_iter();
                let mut bitvector = Bitvector::from_u8(bytes.next().unwrap());
                for byte in bytes {
                    let new_byte = Bitvector::from_u8(byte);
                    bitvector = bitvector.bin_op(BinOpType::Piece, &new_byte)?;
                }
                return Ok(Some(bitvector));
            }
        }
        // No segment fully contains the read.
        Err(anyhow!("Address is not a valid global memory address."))
    }

    /// Read the contents of memory from a given address onwards until a null byte is reached and checks whether the
    /// content is a valid UTF8 string.
    pub fn read_string_until_null_terminator(&self, address: &Bitvector) -> Result<&str, Error> {
        let address = address.try_to_u64().unwrap();
        for segment in self.memory_segments.iter() {
            if address >= segment.base_address
                && address <= segment.base_address + segment.bytes.len() as u64
            {
                let start_index = (address - segment.base_address) as usize;
                if let Some(end_index) = segment.bytes[start_index..].iter().position(|&b| b == 0) {
                    let c_str = std::ffi::CStr::from_bytes_with_nul(
                        &segment.bytes[start_index..start_index + end_index + 1],
                    )?;
                    return Ok(c_str.to_str()?);
                } else {
                    return Err(anyhow!("Not a valid string in memory."));
                }
            }
        }

        Err(anyhow!("Address is not a valid global memory address."))
    }

    /// Checks whether the constant is a global memory address.
    pub fn is_global_memory_address(&self, constant: &Bitvector) -> bool {
        if self.read(constant, constant.bytesize()).is_ok() {
            return true;
        }
        false
    }

    /// Check whether all addresses in the given interval point to a readable segment in the runtime memory image.
    ///
    /// Returns an error if the address interval intersects more than one memory segment
    /// or if it does not point to global memory at all.
    pub fn is_interval_readable(
        &self,
        start_address: u64,
        end_address: u64,
    ) -> Result<bool, Error> {
        for segment in self.memory_segments.iter() {
            if start_address >= segment.base_address
                && start_address < segment.base_address + segment.bytes.len() as u64
            {
                if end_address <= segment.base_address + segment.bytes.len() as u64 {
                    return Ok(segment.read_flag);
                } else {
                    return Err(anyhow!("Interval spans more than one segment"));
                }
            }
        }
        Err(anyhow!("Address not contained in runtime memory image"))
    }

    /// For an address to global read-only memory, return the memory segment it points to
    /// and the index inside the segment, where the address points to.
    ///
    /// Returns an error if the target memory segment is marked as writeable
    /// or if the pointer does not point to global memory.
    pub fn get_ro_data_pointer_at_address(
        &self,
        address: &Bitvector,
    ) -> Result<(&[u8], usize), Error> {
        let address = address.try_to_u64().unwrap();
        for segment in self.memory_segments.iter() {
            if address >= segment.base_address
                && address < segment.base_address + segment.bytes.len() as u64
            {
                if segment.write_flag {
                    return Err(anyhow!("Target segment is writeable"));
                } else {
                    return Ok((&segment.bytes, (address - segment.base_address) as usize));
                }
            }
        }
        Err(anyhow!("Pointer target not in global memory."))
    }

    /// Check whether the given address points to a writeable segment in the runtime memory image.
    ///
    /// Returns an error if the address does not point to global memory.
    pub fn is_address_writeable(&self, address: &Bitvector) -> Result<bool, Error> {
        let address = address.try_to_u64().unwrap();
        for segment in self.memory_segments.iter() {
            if address >= segment.base_address
                && address < segment.base_address + segment.bytes.len() as u64
            {
                return Ok(segment.write_flag);
            }
        }
        Err(anyhow!("Address not contained in runtime memory image"))
    }

    /// Check whether all addresses in the given interval point to a writeable segment in the runtime memory image.
    ///
    /// Returns an error if the address interval intersects more than one memory segment
    /// or if it does not point to global memory at all.
    pub fn is_interval_writeable(
        &self,
        start_address: u64,
        end_address: u64,
    ) -> Result<bool, Error> {
        for segment in self.memory_segments.iter() {
            if start_address >= segment.base_address
                && start_address < segment.base_address + segment.bytes.len() as u64
            {
                if end_address <= segment.base_address + segment.bytes.len() as u64 {
                    return Ok(segment.write_flag);
                } else {
                    return Err(anyhow!("Interval spans more than one segment"));
                }
            }
        }
        Err(anyhow!("Address not contained in runtime memory image"))
    }
}

#[cfg(test)]
pub mod tests {
    use super::*;

    impl RuntimeMemoryImage {
        /// Create a mock runtime memory image for unit tests.
        pub fn mock() -> RuntimeMemoryImage {
            RuntimeMemoryImage {
                memory_segments: vec![
                    MemorySegment {
                        bytes: [0xb0u8, 0xb1, 0xb2, 0xb3, 0xb4].to_vec(),
                        base_address: 0x1000,
                        read_flag: true,
                        write_flag: false,
                        execute_flag: false,
                    },
                    MemorySegment {
                        bytes: [0u8; 8].to_vec(),
                        base_address: 0x2000,
                        read_flag: true,
                        write_flag: true,
                        execute_flag: false,
                    },
<<<<<<< HEAD
                    // Contains string: 'Hello World' starting at the third byte.
=======
                    // Contains the Hello World string at byte 3002.
>>>>>>> df9046ff
                    MemorySegment {
                        bytes: [
                            0x01, 0x02, 0x48, 0x65, 0x6c, 0x6c, 0x6f, 0x20, 0x57, 0x6f, 0x72, 0x6c,
                            0x64, 0x00,
                        ]
                        .to_vec(),
                        base_address: 0x3000,
                        read_flag: true,
                        write_flag: false,
                        execute_flag: false,
                    },
                    MemorySegment {
                        bytes: [0x02, 0x30, 0x00, 0x00, 0x00, 0x00, 0x00, 0x00].to_vec(),
                        base_address: 0x4000,
                        read_flag: true,
                        write_flag: false,
                        execute_flag: false,
                    },
                    // Contains strings: '/dev/sd%c%d' and 'cat %s'
                    MemorySegment {
                        bytes: [
                            0x2f, 0x64, 0x65, 0x76, 0x2f, 0x73, 0x64, 0x25, 0x63, 0x25, 0x64, 0x00,
                            0x63, 0x61, 0x74, 0x20, 0x25, 0x73, 0x00,
                        ]
                        .to_vec(),
                        base_address: 0x5000,
                        read_flag: true,
                        write_flag: false,
                        execute_flag: false,
                    },
                    // Contains string: 'cat %s %s %s %s' starting at the first byte.
                    MemorySegment {
                        bytes: [
                            0x63, 0x61, 0x74, 0x20, 0x25, 0x73, 0x20, 0x25, 0x73, 0x20, 0x25, 0x73,
                            0x20, 0x25, 0x73, 0x00,
                        ]
                        .to_vec(),
                        base_address: 0x6000,
                        read_flag: true,
                        write_flag: false,
                        execute_flag: false,
                    },
                    // Contains string: 'str1 str2 str3 str4'
                    MemorySegment {
                        bytes: [
                            0x73, 0x74, 0x72, 0x31, 0x20, 0x73, 0x74, 0x72, 0x32, 0x20, 0x73, 0x74,
                            0x72, 0x33, 0x20, 0x73, 0x74, 0x72, 0x34, 0x00,
                        ]
                        .to_vec(),
                        base_address: 0x7000,
                        read_flag: true,
                        write_flag: false,
                        execute_flag: false,
                    },
                ],
                is_little_endian: true,
            }
        }
    }

    #[test]
    fn read_endianness() {
        let mut mem_image = RuntimeMemoryImage::mock();
        let address = Bitvector::from_u32(0x1001);
        assert_eq!(
            mem_image.read(&address, ByteSize::new(4)).unwrap(),
            Bitvector::from_u32(0xb4b3b2b1).into()
        );
        mem_image.is_little_endian = false;
        assert_eq!(
            mem_image.read(&address, ByteSize::new(4)).unwrap(),
            Bitvector::from_u32(0xb1b2b3b4).into()
        );
    }

    #[test]
    fn ro_data_pointer() {
        let mem_image = RuntimeMemoryImage::mock();
        let address = Bitvector::from_u32(0x1002);
        let (slice, index) = mem_image.get_ro_data_pointer_at_address(&address).unwrap();
        assert_eq!(index, 2);
        assert_eq!(&slice[index..], &[0xb2u8, 0xb3, 0xb4]);
    }

    #[test]
    fn test_read_string_until_null_terminator() {
        let mem_image = RuntimeMemoryImage::mock();
        // the byte array contains "Hello World".
        let expected_string: &str =
            std::str::from_utf8(b"\x48\x65\x6c\x6c\x6f\x20\x57\x6f\x72\x6c\x64").unwrap();
        let address = Bitvector::from_u32(0x3002);
        assert_eq!(
            expected_string,
            mem_image
                .read_string_until_null_terminator(&address)
                .unwrap(),
        );
    }
}<|MERGE_RESOLUTION|>--- conflicted
+++ resolved
@@ -307,11 +307,7 @@
                         write_flag: true,
                         execute_flag: false,
                     },
-<<<<<<< HEAD
-                    // Contains string: 'Hello World' starting at the third byte.
-=======
                     // Contains the Hello World string at byte 3002.
->>>>>>> df9046ff
                     MemorySegment {
                         bytes: [
                             0x01, 0x02, 0x48, 0x65, 0x6c, 0x6c, 0x6f, 0x20, 0x57, 0x6f, 0x72, 0x6c,
