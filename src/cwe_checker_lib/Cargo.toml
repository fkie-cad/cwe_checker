--- conflicted
+++ resolved
@@ -17,11 +17,8 @@
 derive_more = "0.99"
 directories = "3.0"
 goblin = "0.2"
-<<<<<<< HEAD
 itertools = "0.10.0"
-=======
 gcd = "2.0"
->>>>>>> 4746e4d3
 
 [lib]
 name = "cwe_checker_lib"