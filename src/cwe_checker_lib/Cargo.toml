[package]
name = "cwe_checker_lib"
version = "0.6.0-dev"
authors = ["Nils-Edvin Enkelmann <nils-edvin.enkelmann@fkie.fraunhofer.de>"]
edition = "2018"

[dependencies]
apint = "0.2"
regex = "1.4.5"
serde = {version = "1.0", features = ["derive", "rc"]}
serde_json = "1.0"
serde_yaml = "0.8"
petgraph = { version = "0.6", features = ["default", "serde-1"] }
fnv = "1.0" # a faster hash function for small keys like integers
anyhow = "1.0" # for easy error types
crossbeam-channel = "0.5.1"
derive_more = "0.99"
directories = "3.0"
<<<<<<< HEAD
goblin = "0.4.2"
=======
goblin = "0.2"
itertools = "0.10.0"
>>>>>>> 4b1e5bc5
gcd = "2.0"

[lib]
name = "cwe_checker_lib"<|MERGE_RESOLUTION|>--- conflicted
+++ resolved
@@ -16,12 +16,8 @@
 crossbeam-channel = "0.5.1"
 derive_more = "0.99"
 directories = "3.0"
-<<<<<<< HEAD
 goblin = "0.4.2"
-=======
-goblin = "0.2"
 itertools = "0.10.0"
->>>>>>> 4b1e5bc5
 gcd = "2.0"
 
 [lib]
