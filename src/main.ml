open Core_kernel
open Bap.Std
open Format

let version = "0.3-dev"

type cwe_module = {
  cwe_func :  Bap.Std.program Bap.Std.term -> Bap.Std.project -> Bap.Std.word Bap.Std.Tid.Map.t -> string list list -> string list -> unit;
  name : string;
  version : string;
  requires_pairs : bool;
  has_parameters : bool;
}


let known_modules = [{cwe_func = Cwe_190.check_cwe; name = Cwe_190.name; version = Cwe_190.version; requires_pairs = false; has_parameters = false};
                     {cwe_func = Cwe_215.check_cwe; name = Cwe_215.name; version = Cwe_215.version; requires_pairs = false; has_parameters = false};
                     {cwe_func = Cwe_243.check_cwe; name = Cwe_243.name; version = Cwe_243.version; requires_pairs = true; has_parameters = false};
                     {cwe_func = Cwe_248.check_cwe; name = Cwe_248.name; version = Cwe_248.version; requires_pairs = false; has_parameters = false};
                     {cwe_func = Cwe_332.check_cwe; name = Cwe_332.name; version = Cwe_332.version; requires_pairs = true; has_parameters = false};
                     {cwe_func = Cwe_367.check_cwe; name = Cwe_367.name; version = Cwe_367.version; requires_pairs = true; has_parameters = false};
                     {cwe_func = Cwe_426.check_cwe; name = Cwe_426.name; version = Cwe_426.version; requires_pairs = false; has_parameters = false};
                     {cwe_func = Cwe_457.check_cwe; name = Cwe_457.name; version = Cwe_457.version; requires_pairs = false; has_parameters = false};
                     {cwe_func = Cwe_467.check_cwe; name = Cwe_467.name; version = Cwe_467.version; requires_pairs = false; has_parameters = false};
                     {cwe_func = Cwe_476.check_cwe; name = Cwe_476.name; version = Cwe_476.version; requires_pairs = false; has_parameters = true};
                     {cwe_func = Cwe_560.check_cwe; name = Cwe_560.name; version = Cwe_560.version; requires_pairs = false; has_parameters = false};
                     {cwe_func = Cwe_676.check_cwe; name = Cwe_676.name; version = Cwe_676.version; requires_pairs = false; has_parameters = false};
                     {cwe_func = Cwe_782.check_cwe; name = Cwe_782.name; version = Cwe_782.version; requires_pairs = false; has_parameters = false};
                     {cwe_func = Memory_cwes.check_cwe; name = Memory_cwes.name; version = Memory_cwes.version; requires_pairs = false; has_parameters = false}]


let cmdline_flags = [
  ("version", "Print the version number of the cwe_checker and quit");
  ("module-versions", "Prints out the version numbers of all known modules.");
  ("json", "Outputs the result as JSON.");
  ("no-logging", "Outputs no logging (info, error, warning). This does not pollute STDOUT when output json to it.");
  ("check-path", "Checks if there is a path from an input function to a CWE hit.");
]


let cmdline_params = [
  ("config", "Path to configuration file.");
  ("out", "Path to output file.");
  ("partial", "Comma separated list of modules to apply on binary, e.g. 'CWE332,CWE476,CWE782'");
  ("api", "C header file for additional subroutine information.")
]


let build_version_sexp () =
  List.map known_modules ~f:(fun cwe -> Format.sprintf "\"%s\": \"%s\"" cwe.name cwe.version)
  |> String.concat ~sep:", "


let print_module_versions () =
  Log_utils.info (sprintf "[cwe_checker] module_versions: {%s}" (build_version_sexp ()))


let print_version () =
  print_endline version


let print_help_message ((): unit) : unit =
  let flags = cmdline_flags in
  let params = cmdline_params in
  Printf.printf("Help:\n\nThe CWE checker is called using the following command structure:\n\n
  cwe_checker path/to/binary -[FLAG] -[PARAM=VALUE] ...\n\nThe following flags and parameters are available:\n\nFLAGS:\n\n");
  List.iter ~f:(fun x -> Printf.printf "    -%s: %s\n" (fst x) (snd x)) flags;
  Printf.printf("\nPARAMETERS:\n\n");
  List.iter ~f:(fun x -> Printf.printf "    -%s: %s\n" (fst x) (snd x)) params


let execute_cwe_module (cwe : cwe_module) (json : Yojson.Basic.t) (project : Project.t) (program : program term) (tid_address_map : word Tid.Map.t) : unit =
  let parameters = match cwe.has_parameters with
    | false -> []
    | true -> Json_utils.get_parameter_list_from_json json cwe.name in
  if cwe.requires_pairs = true then
    let symbol_pairs = Json_utils.get_symbol_lists_from_json json cwe.name in
    cwe.cwe_func program project tid_address_map symbol_pairs parameters
  else
    let symbols = Json_utils.get_symbols_from_json json cwe.name in
    cwe.cwe_func program project tid_address_map [symbols] parameters


let check_valid_module_list (modules : string list) : unit =
  let known_module_names = List.map ~f:(fun x -> x.name) known_modules in
  match List.find modules ~f:(fun module_name -> not (Stdlib.List.mem module_name known_module_names) ) with
  | Some module_name ->
      failwith ("[cwe_checker] Unknown CWE module " ^ module_name ^ ". Known modules: " ^ String.concat (List.map ~f:(fun x -> x ^ " ") known_module_names));
  | None -> ()


let partial_run (json : Yojson.Basic.t) (project : Project.t) (program : program term) (tid_address_map : word Tid.Map.t) (modules : string list) : unit =
  let () = check_valid_module_list modules in
  Log_utils.info (sprintf "[cwe_checker] Just running the following analyses: %s." (String.concat (List.map ~f:(fun x -> x ^ " ") modules)));
  List.iter modules ~f:(fun cwe ->
    let cwe_mod = match List.find known_modules ~f:(fun x -> x.name = cwe) with
      | Some(module_) -> module_
      | None -> failwith "[cwe_checker] Unknown CWE module" in
    execute_cwe_module cwe_mod json project program tid_address_map
  )

<<<<<<< HEAD

let full_run (json : Yojson.Basic.t) (project : Project.t) (program : program term) (tid_address_map : word Tid.Map.t) : unit =
  List.iter known_modules ~f:(fun cwe -> execute_cwe_module cwe json project program tid_address_map)
=======
let full_run project config =
  let program = Project.program project in
  let tid_address_map = Address_translation.generate_tid_map program in
  let json = Yojson.Basic.from_file config in
  let full_run_modules = List.filter known_modules ~f:(fun cwe_module ->
    cwe_module.name <> "Memory" (* TODO: Remove this when the memory check is more stable *)
  ) in
  List.iter full_run_modules ~f:(fun cwe -> execute_cwe_module cwe json program project tid_address_map)
>>>>>>> 8e575abc


let build_output_path (path : string) : string =
  try
    match Sys.is_directory path with
    | false -> path
    | true  ->
        let path = match String.is_suffix path ~suffix:"/" with
          | true -> path
          | false -> path ^ "/" in
        let path = path ^ "out-" ^ string_of_float (Unix.time ()) in
        Log_utils.info (sprintf "Created: %s" path);
        path
  with
  | _ -> path  (* file does not exist. We generate a new file with this name. *)


let main (flags : Bool.t String.Map.t) (params : String.t String.Map.t) (project : Project.t) =
  let config = String.Map.find_exn params "config" in
  let module_versions = String.Map.find_exn flags "module-versions" in
  let partial_update = String.Map.find_exn params "partial" in
  let check_path = String.Map.find_exn flags "check-path" in
  let json_output = String.Map.find_exn flags "json" in
  let file_output = String.Map.find_exn params "out" in
  let no_logging = String.Map.find_exn flags "no-logging" in
  let print_version_flag = String.Map.find_exn flags "version" in

  if print_version_flag then
    print_version ()
  else
  if module_versions then
    print_module_versions ()
  else
    begin
      if no_logging then Log_utils.turn_off_logging ();

      let config =
        if config = "" then
          (* try the standard installation path for the config file instead *)
          match Sys.getenv_opt "OPAM_SWITCH_PREFIX" with
          | Some(prefix) -> prefix ^ "/etc/cwe_checker/config.json"
          | None -> ""
        else
          config in
      if config = "" then
        Log_utils.error "[cwe_checker] No configuration file provided! Aborting..."
      else if Sys.file_exists config <> true then
        Log_utils.error "[cwe_checker] Configuration file not found. Aborting..."
      else
        begin
          let prog = Project.program project in
          let tid_address_map = Address_translation.generate_tid_map prog in
          let json = Yojson.Basic.from_file config in
          let () = match Symbol_utils.check_if_symbols_resolved project prog tid_address_map with
          | false -> Log_utils.error "BAP is not able to resolve external symbols."
          | true -> () in
          if partial_update = "" then
            full_run json project prog tid_address_map
          else
            partial_run json project prog tid_address_map (String.split partial_update ~on: ',');
          if check_path then
            begin
              let check_path_sources = Json_utils.get_symbols_from_json json "check_path" in
              let check_path_sinks = Log_utils.get_cwe_warnings () in
              Check_path.check_path prog tid_address_map check_path_sources check_path_sinks
            end;
          let file_output =
            if file_output <> "" then
              build_output_path file_output
            else
              file_output in
          if json_output then
            begin
              match Project.get project filename with
              | Some fname -> Log_utils.emit_json fname file_output
              | None -> Log_utils.emit_json "" file_output
            end
          else
            Log_utils.emit_native file_output
        end
    end<|MERGE_RESOLUTION|>--- conflicted
+++ resolved
@@ -99,20 +99,11 @@
     execute_cwe_module cwe_mod json project program tid_address_map
   )
 
-<<<<<<< HEAD
 
 let full_run (json : Yojson.Basic.t) (project : Project.t) (program : program term) (tid_address_map : word Tid.Map.t) : unit =
-  List.iter known_modules ~f:(fun cwe -> execute_cwe_module cwe json project program tid_address_map)
-=======
-let full_run project config =
-  let program = Project.program project in
-  let tid_address_map = Address_translation.generate_tid_map program in
-  let json = Yojson.Basic.from_file config in
-  let full_run_modules = List.filter known_modules ~f:(fun cwe_module ->
-    cwe_module.name <> "Memory" (* TODO: Remove this when the memory check is more stable *)
-  ) in
-  List.iter full_run_modules ~f:(fun cwe -> execute_cwe_module cwe json program project tid_address_map)
->>>>>>> 8e575abc
+  List.iter known_modules ~f:(fun cwe ->
+    if cwe.name <> "Memory" then (* TODO: Remove this when the memory check is more stable *)
+      execute_cwe_module cwe json project program tid_address_map)
 
 
 let build_output_path (path : string) : string =
