/*!
# cwe_checker_rs

Parts of the cwe_checker that are written in Rust.
*/

#[macro_use]
extern crate ocaml;

use crate::intermediate_representation::Project;
use crate::utils::log::{CweWarning, LogMessage};

pub mod abstract_domain;
pub mod analysis;
pub mod bil;
pub mod checkers;
pub mod ffi;
pub mod intermediate_representation;
pub mod pcode;
pub mod term;
pub mod utils;

mod prelude {
    pub use apint::Width;
    pub use serde::{Deserialize, Serialize};

    pub use crate::bil::{BitSize, Bitvector};
    pub use crate::intermediate_representation::ByteSize;
    pub use crate::intermediate_representation::{Term, Tid};
    pub use anyhow::{anyhow, Error};
}

/// The generic function signature for the main function of a CWE module
pub type CweModuleFn = fn(&Project, &serde_json::Value) -> (Vec<LogMessage>, Vec<CweWarning>);

/// A structure containing general information about a CWE analysis module,
/// including the function to be called to run the analysis.
pub struct CweModule {
    pub name: &'static str,
    pub version: &'static str,
    pub run: CweModuleFn,
}

impl std::fmt::Display for CweModule {
    /// Print the module name and its version number.
    fn fmt(&self, formatter: &mut std::fmt::Formatter<'_>) -> std::fmt::Result {
        write!(formatter, r#""{}": "{}""#, self.name, self.version)
    }
}

/// Get a list of all known analysis modules.
pub fn get_modules() -> Vec<&'static CweModule> {
    vec![
<<<<<<< HEAD
=======
        &crate::checkers::cwe_560::CWE_MODULE,
>>>>>>> 6313165c
        &crate::checkers::cwe_782::CWE_MODULE,
        &crate::checkers::cwe_676::CWE_MODULE,
        &crate::analysis::pointer_inference::CWE_MODULE,
    ]
}<|MERGE_RESOLUTION|>--- conflicted
+++ resolved
@@ -51,10 +51,7 @@
 /// Get a list of all known analysis modules.
 pub fn get_modules() -> Vec<&'static CweModule> {
     vec![
-<<<<<<< HEAD
-=======
         &crate::checkers::cwe_560::CWE_MODULE,
->>>>>>> 6313165c
         &crate::checkers::cwe_782::CWE_MODULE,
         &crate::checkers::cwe_676::CWE_MODULE,
         &crate::analysis::pointer_inference::CWE_MODULE,
