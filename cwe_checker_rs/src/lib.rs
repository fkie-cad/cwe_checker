/*!
# cwe_checker_rs

Parts of the cwe_checker that are written in Rust.
*/

#[macro_use]
extern crate ocaml;

use crate::analysis::pointer_inference::PointerInference;
use crate::intermediate_representation::Project;
use crate::utils::log::{CweWarning, LogMessage};

pub mod abstract_domain;
pub mod analysis;
pub mod bil;
pub mod checkers;
pub mod ffi;
pub mod intermediate_representation;
pub mod pcode;
pub mod term;
pub mod utils;

mod prelude {
    pub use apint::Width;
    pub use serde::{Deserialize, Serialize};

    pub use crate::bil::{BitSize, Bitvector};
    pub use crate::intermediate_representation::ByteSize;
    pub use crate::intermediate_representation::{Term, Tid};
    pub use crate::AnalysisResults;
    pub use anyhow::{anyhow, Error};
}

/// The generic function signature for the main function of a CWE module
pub type CweModuleFn =
    fn(&AnalysisResults, &serde_json::Value) -> (Vec<LogMessage>, Vec<CweWarning>);

/// A structure containing general information about a CWE analysis module,
/// including the function to be called to run the analysis.
pub struct CweModule {
    pub name: &'static str,
    pub version: &'static str,
    pub run: CweModuleFn,
}

impl std::fmt::Display for CweModule {
    /// Print the module name and its version number.
    fn fmt(&self, formatter: &mut std::fmt::Formatter<'_>) -> std::fmt::Result {
        write!(formatter, r#""{}": "{}""#, self.name, self.version)
    }
}

/// Get a list of all known analysis modules.
pub fn get_modules() -> Vec<&'static CweModule> {
    vec![
        &crate::checkers::cwe_190::CWE_MODULE,
<<<<<<< HEAD
        &crate::checkers::cwe_215::CWE_MODULE,
=======
        &crate::checkers::cwe_243::CWE_MODULE,
>>>>>>> a3093dcb
        &crate::checkers::cwe_332::CWE_MODULE,
        &crate::checkers::cwe_367::CWE_MODULE,
        &crate::checkers::cwe_426::CWE_MODULE,
        &crate::checkers::cwe_467::CWE_MODULE,
        &crate::checkers::cwe_476::CWE_MODULE,
        &crate::checkers::cwe_560::CWE_MODULE,
        &crate::checkers::cwe_676::CWE_MODULE,
        &crate::checkers::cwe_782::CWE_MODULE,
        &crate::analysis::pointer_inference::CWE_MODULE,
    ]
}

/// A struct containing pointers to all known analysis results
/// that may be needed as input for other analyses and CWE checks.
#[derive(Clone, Copy)]
pub struct AnalysisResults<'a> {
    /// The content of the binary file
    pub binary: &'a [u8],
    /// A pointer to the project struct
    pub project: &'a Project,
    /// The result of the pointer inference analysis if already computed.
    pub pointer_inference: Option<&'a PointerInference<'a>>,
}

impl<'a> AnalysisResults<'a> {
    /// Create a new `AnalysisResults` struct with only the project itself known.
    pub fn new(binary: &'a [u8], project: &'a Project) -> AnalysisResults<'a> {
        AnalysisResults {
            binary,
            project,
            pointer_inference: None,
        }
    }

    /// Compute the pointer inference analysis.
    /// The result gets returned, but not saved to the `AnalysisResults` struct itself.
    pub fn compute_pointer_inference(&self, config: &serde_json::Value) -> PointerInference<'a> {
        crate::analysis::pointer_inference::run(
            self.project,
            serde_json::from_value(config.clone()).unwrap(),
            false,
        )
    }

    /// Create a new `AnalysisResults` struct containing the given pointer inference analysis results.
    pub fn set_pointer_inference<'b: 'a>(
        self,
        pi_results: Option<&'b PointerInference<'a>>,
    ) -> AnalysisResults<'b> {
        AnalysisResults {
            pointer_inference: pi_results,
            ..self
        }
    }
}<|MERGE_RESOLUTION|>--- conflicted
+++ resolved
@@ -55,11 +55,8 @@
 pub fn get_modules() -> Vec<&'static CweModule> {
     vec![
         &crate::checkers::cwe_190::CWE_MODULE,
-<<<<<<< HEAD
         &crate::checkers::cwe_215::CWE_MODULE,
-=======
         &crate::checkers::cwe_243::CWE_MODULE,
->>>>>>> a3093dcb
         &crate::checkers::cwe_332::CWE_MODULE,
         &crate::checkers::cwe_367::CWE_MODULE,
         &crate::checkers::cwe_426::CWE_MODULE,
