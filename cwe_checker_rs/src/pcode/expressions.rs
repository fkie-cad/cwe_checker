--- conflicted
+++ resolved
@@ -124,10 +124,6 @@
 
 impl From<Expression> for IrExpression {
     /// Translates a P-Code expression into an expression of the internally used IR if possible.
-<<<<<<< HEAD
-    /// Panics if translation is not possible,
-    /// e.g. for `LOAD`, `STORE` and and expressions that need the size of the output variable to be defined.
-=======
     /// Panics if translation is not possible.
     ///
     /// Cases where translation is not possible:
@@ -135,7 +131,6 @@
     /// - Expressions which store the size of their output in the output variable (to which we do not have access here).
     /// These include `SUBPIECE`, `INT_ZEXT`, `INT_SEXT`, `INT2FLOAT`, `FLOAT2FLOAT` and `TRUNC`.
     /// Translation of these expressions is handled explicitly during translation of `Def`.
->>>>>>> b0e3b854
     fn from(expr: Expression) -> IrExpression {
         use ExpressionType::*;
         match expr.mnemonic {
