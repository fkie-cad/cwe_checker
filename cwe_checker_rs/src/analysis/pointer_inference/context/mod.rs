--- conflicted
+++ resolved
@@ -194,12 +194,8 @@
     ) -> Option<State> {
         match extern_symbol.get_unique_parameter() {
             Ok(parameter) => {
-<<<<<<< HEAD
-                let parameter_value = self.eval_parameter_arg(state, parameter);
-=======
                 let parameter_value =
                     state.eval_parameter_arg(parameter, &self.project.stack_pointer_register);
->>>>>>> 6313165c
                 match parameter_value {
                     Ok(memory_object_pointer) => {
                         if let Data::Pointer(pointer) = memory_object_pointer {
@@ -254,11 +250,7 @@
         extern_symbol: &ExternSymbol,
     ) {
         for parameter in extern_symbol.parameters.iter() {
-<<<<<<< HEAD
-            match self.eval_parameter_arg(state, parameter) {
-=======
             match state.eval_parameter_arg(parameter, &self.project.stack_pointer_register) {
->>>>>>> 6313165c
                 Ok(value) => {
                     if state.memory.is_dangling_pointer(&value, true) {
                         let warning = CweWarning {
@@ -313,13 +305,9 @@
             }
         } else {
             for parameter in extern_symbol.parameters.iter() {
-<<<<<<< HEAD
-                if let Ok(data) = self.eval_parameter_arg(state, parameter) {
-=======
                 if let Ok(data) =
                     state.eval_parameter_arg(parameter, &self.project.stack_pointer_register)
                 {
->>>>>>> 6313165c
                     possible_referenced_ids.append(&mut data.referenced_ids());
                 }
             }
