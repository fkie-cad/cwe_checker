--- conflicted
+++ resolved
@@ -1,17 +1,6 @@
 0.2-dev (2019-XX-XX)
 =====
 
-<<<<<<< HEAD
--  Refactoring: Unification of cwe_checker function interface
--  Refactoring: Created utils module for JSON functionality
--  Added check for CWE 248: Uncaught Exception (PR #5)
--  Added automated test suite (run with make test) (PR #7)
--  Improved cross compiling for acceptance test cases by using dockcross (PR #8)
--  Added BAP recipe for standard cwe_checker run (PR #9)
--  Improved check for CWE-476 (NULL Pointer Dereference) using data flow analysis (PR #11)
--  Added type inference pass (PR #14)
--  Added unit tests to test suite (PR #14)
-=======
 -   Refactoring: Unification of cwe_checker function interface
 -   Refactoring: Created utils module for JSON functionality
 -   Added check for CWE 248: Uncaught Exception (PR #5)
@@ -20,7 +9,8 @@
 -   Added BAP recipe for standard cwe_checker run (PR #9)
 -   Improved check for CWE-476 (NULL Pointer Dereference) using data flow analysis (PR #11)
 -   Switched C build system from make to scons (PR #16)
->>>>>>> c0716c2c
+-   Added type inference pass (PR #14)
+-   Added unit tests to test suite (PR #14)
 
 0.1 (2018-10-08)
 =====
