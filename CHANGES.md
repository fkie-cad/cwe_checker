0.2-dev (2019-XX-XX)
=====

-   Refactoring: Unification of cwe_checker function interface
-   Refactoring: Created utils module for JSON functionality
-   Added check for CWE 248: Uncaught Exception (PR #5)
-   Added automated test suite (run with make test) (PR #7)
-   Improved cross compiling for acceptance test cases by using dockcross (PR #8)
-   Added BAP recipe for standard cwe_checker run (PR #9)
-   Improved check for CWE-476 (NULL Pointer Dereference) using data flow analysis (PR #11)
<<<<<<< HEAD
-   Added cwe_checker_emulation plugin based on BAP's Primus to detect CWE-125, CWE-415, and CWE-416 (PR #15)
=======
-   Switched C build system from make to scons (PR #16)
-   Added type inference pass (PR #14)
-   Added unit tests to test suite (PR #14)
>>>>>>> e957cc5a

0.1 (2018-10-08)
=====

Initial release of cwe_checker.<|MERGE_RESOLUTION|>--- conflicted
+++ resolved
@@ -8,13 +8,10 @@
 -   Improved cross compiling for acceptance test cases by using dockcross (PR #8)
 -   Added BAP recipe for standard cwe_checker run (PR #9)
 -   Improved check for CWE-476 (NULL Pointer Dereference) using data flow analysis (PR #11)
-<<<<<<< HEAD
--   Added cwe_checker_emulation plugin based on BAP's Primus to detect CWE-125, CWE-415, and CWE-416 (PR #15)
-=======
 -   Switched C build system from make to scons (PR #16)
 -   Added type inference pass (PR #14)
 -   Added unit tests to test suite (PR #14)
->>>>>>> e957cc5a
+-   Added cwe_checker_emulation plugin based on BAP's Primus to detect CWE-125, CWE-415, and CWE-416 (PR #15)
 
 0.1 (2018-10-08)
 =====
