--- conflicted
+++ resolved
@@ -1104,11 +1104,7 @@
      * Removes stack prefix from stack parameter. e.g. Stack[0x4] => 0x4
      */
     protected String removeStackPrefix(String param) {
-<<<<<<< HEAD
-        Matcher matcher = Pattern.compile("^Stack\\[([a-zA-Z0-9])\\]$").matcher(param);
-=======
         Matcher matcher = Pattern.compile("^Stack\\[([a-zA-Z0-9]*)\\]$").matcher(param);
->>>>>>> af37d36e
         if(matcher.find()) {
             return matcher.group(1);
         }
